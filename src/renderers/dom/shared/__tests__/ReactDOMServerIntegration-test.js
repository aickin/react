/**
 * Copyright 2013-present, Facebook, Inc.
 * All rights reserved.
 *
 * This source code is licensed under the BSD-style license found in the
 * LICENSE file in the root directory of this source tree. An additional grant
 * of patent rights can be found in the PATENTS file in the same directory.
 *
 * @emails react-core
 */

'use strict';

let ExecutionEnvironment;
let React;
let ReactDOM;
let ReactDOMServer;
let ReactTestUtils;

// Helper functions for rendering tests
// ====================================

const TEXT_NODE_TYPE = 3;
const COMMENT_NODE_TYPE = 8;

// promisified version of ReactDOM.render()
function asyncReactDOMRender(reactElement, domElement) {
  return new Promise(resolve =>
    ReactDOM.render(reactElement, domElement, resolve));
}

// performs fn asynchronously and expects count errors logged to console.error.
// will fail the test if the count of errors logged is not equal to count.
async function expectErrors(fn, count) {
  if (console.error.calls && console.error.calls.reset) {
    console.error.calls.reset();
  } else {
    spyOn(console, 'error');
  }

  const result = await fn();
  if (console.error.calls.count() !== count && console.error.calls.count() !== 0) {
    console.log(`We expected ${count} warning(s), but saw ${console.error.calls.count()} warning(s).`);
    if (console.error.calls.count() > 0) {
      console.log(`We saw these warnings:`);
      for (var i = 0; i < console.error.calls.count(); i++) {
        console.log(console.error.calls.argsFor(i)[0]);
      }
    }
  }
  expectDev(console.error.calls.count()).toBe(count);
  return result;
}

function itRejects(desc, testFn) {
  it(desc, function() {
    return testFn()
      .then(() => expect(false).toBe('The promise resolved and should not have.'))
      .catch(() => {});
  });
}

// renders the reactElement into domElement, and expects a certain number of errors.
// returns a Promise that resolves when the render is complete.
function renderIntoDom(reactElement, domElement, errorCount = 0) {
  return expectErrors(
    async () => {
      ExecutionEnvironment.canUseDOM = true;
      await asyncReactDOMRender(reactElement, domElement);
      ExecutionEnvironment.canUseDOM = false;
      return domElement.firstChild;
    },
    errorCount
  );
}

// Renders text using SSR and then stuffs it into a DOM node; returns the DOM
// element that corresponds with the reactElement.
// Does not render on client or perform client-side revival.
async function serverRender(reactElement, errorCount = 0) {
  const markup = await expectErrors(
<<<<<<< HEAD
    () => new Promise(resolve => resolve(ReactDOMServer.renderToString(reactElement))),
    errorCount);
=======
    () => Promise.resolve(ReactDOMServer.renderToString(reactElement)),
    errorCount
  );
>>>>>>> ec625499
  var domElement = document.createElement('div');
  domElement.innerHTML = markup;
  return domElement.firstChild;
}

const clientCleanRender = (element, errorCount = 0) => {
  const div = document.createElement('div');
  return renderIntoDom(element, div, errorCount);
};

const clientRenderOnServerString = async (element, errorCount = 0) => {
  const markup = await serverRender(element, errorCount);
  resetModules();
  var domElement = document.createElement('div');
  domElement.innerHTML = markup;
  return renderIntoDom(element, domElement, errorCount);
};

const clientRenderOnBadMarkup = (element, errorCount = 0) => {
  var domElement = document.createElement('div');
  domElement.innerHTML = '<div id="badIdWhichWillCauseMismatch" data-reactroot="" data-reactid="1"></div>';
  return renderIntoDom(element, domElement, errorCount + 1);
};

// runs a DOM rendering test as four different tests, with four different rendering
// scenarios:
// -- render to string on server
// -- render on client without any server markup "clean client render"
// -- render on client on top of good server-generated string markup
// -- render on client on top of bad server-generated markup
//
// testFn is a test that has one arg, which is a render function. the render
// function takes in a ReactElement and an optional expected error count and
// returns a promise of a DOM Element.
//
// You should only perform tests that examine the DOM of the results of
// render; you should not depend on the interactivity of the returned DOM element,
// as that will not work in the server string scenario.
function itRenders(desc, testFn) {
  it(`renders ${desc} with server string render`,
    () => testFn(serverRender));
  itClientRenders(desc, testFn);
}

// run testFn in three different rendering scenarios:
// -- render on client without any server markup "clean client render"
// -- render on client on top of good server-generated string markup
// -- render on client on top of bad server-generated markup
//
// testFn is a test that has one arg, which is a render function. the render
// function takes in a ReactElement and an optional expected error count and
// returns a promise of a DOM Element.
//
// Since all of the renders in this function are on the client, you can test interactivity,
// unlike with itRenders.
function itClientRenders(desc, testFn) {
  it(`renders ${desc} with clean client render`,
    () => testFn(clientCleanRender));
  it(`renders ${desc} with client render on top of good server markup`,
    () => testFn(clientRenderOnServerString));
  it(`renders ${desc} with client render on top of bad server markup`,
    () => testFn(clientRenderOnBadMarkup));
}

function itThrowsOnRender(desc, testFn) {
  itRejects(`${desc} with server string render`,
     () => testFn(serverRender));
  itRejects(`${desc} with clean client render`,
     () => testFn(clientCleanRender));

   // we subtract one from the warning count here because the throw means that it won't
   // get the usual markup mismatch warning.
  itRejects(`${desc} with client render on top of bad server markup`,
     () => testFn((element, warningCount = 0) => clientRenderOnBadMarkup(element, warningCount - 1)));
}

function testMarkupMatch(serverElement, clientElement, shouldMatch, errorCount = 0) {
  return serverRender(serverElement, errorCount).then(domElement => {
    resetModules();
    return renderIntoDom(clientElement, domElement.parentNode, errorCount + (shouldMatch ? 0 : 1));
  });
}

function expectMarkupMatch(serverElement, clientElement, errorCount = 0) {
  return testMarkupMatch(serverElement, clientElement, true, errorCount);
}

function expectMarkupMismatch(serverElement, clientElement, errorCount = 0) {
  return testMarkupMatch(serverElement, clientElement, false, errorCount);
}

// When there is a test that renders on server and then on client and expects a logged
// error, you want to see the error show up both on server and client. Unfortunately,
// React refuses to issue the same error twice to avoid clogging up the console.
// To get around this, we must reload React modules in between server and client render.
function resetModules() {
  jest.resetModuleRegistry();
  React = require('React');
  ReactDOM = require('ReactDOM');
  ReactDOMServer = require('ReactDOMServer');
  ReactTestUtils = require('ReactTestUtils');
  ExecutionEnvironment = require('ExecutionEnvironment');
}

describe('ReactDOMServerIntegration', () => {
  beforeEach(() => {
    resetModules();

    ExecutionEnvironment.canUseDOM = false;
  });

  describe('basic rendering', function() {
    itRenders('a blank div', async render => {
      const e = await render(<div />);
      expect(e.tagName).toBe('DIV');
    });

    itRenders('a div with inline styles', async render => {
      const e = await render(<div style={{color:'red', width:'30px'}} />);
      expect(e.style.color).toBe('red');
      expect(e.style.width).toBe('30px');
    });

    itRenders('a self-closing tag', async render => {
      const e = await render(<br />);
      expect(e.tagName).toBe('BR');
    });

    itRenders('a self-closing tag as a child', async render => {
      const e = await render(<div><br /></div>);
      expect(e.childNodes.length).toBe(1);
      expect(e.firstChild.tagName).toBe('BR');
    });
  });

  describe('property to attribute mapping', function() {
    describe('string properties', function() {
      itRenders('renders simple numbers', (render) => {
        return render(<div width={30} />).then(e => expect(e.getAttribute('width')).toBe('30'));
      });

      itRenders('renders simple strings', (render) => {
        return render(<div width={'30'} />).then(e => expect(e.getAttribute('width')).toBe('30'));
      });

      // this seems like it might mask programmer error, but it's existing behavior.
      itRenders('renders string prop with true value', render =>
        render(<a href={true} />).then(e => expect(e.getAttribute('href')).toBe('true')));

      // this seems like it might mask programmer error, but it's existing behavior.
      itRenders('renders string prop with false value', render =>
        render(<a href={false} />).then(e => expect(e.getAttribute('href')).toBe('false')));

      // this seems like somewhat odd behavior, as it isn't how <a html> works
      // in HTML, but it's existing behavior.
      itRenders('renders string prop with true value', render =>
        /* eslint-disable react/jsx-boolean-value */
        render(<a href />).then(e => expect(e.getAttribute('href')).toBe('true')));
        /* eslint-enable react/jsx-boolean-value */
    });

    describe('boolean properties', function() {
      itRenders('renders boolean prop with true value', render =>
        render(<div hidden={true} />).then(e => expect(e.getAttribute('hidden')).toBe('')));

      itRenders('renders boolean prop with false value', render =>
        render(<div hidden={false} />).then(e => expect(e.getAttribute('hidden')).toBe(null)));

      itRenders('renders boolean prop with missing value', render => {
        /* eslint-disable react/jsx-boolean-value */
        return render(<div hidden />).then(e => expect(e.getAttribute('hidden')).toBe(''));
        /* eslint-enable react/jsx-boolean-value */
      });

      itRenders('renders boolean prop with self value', render => {
        return render(<div hidden="hidden" />).then(e => expect(e.getAttribute('hidden')).toBe(''));
      });

      // this does not seem like correct behavior, since hidden="" in HTML indicates
      // that the boolean property is present. however, it is how the current code
      // behaves, so the test is included here.
      itRenders('renders boolean prop with "" value', render =>
        render(<div hidden="" />).then(e => expect(e.getAttribute('hidden')).toBe(null)));

      // this seems like it might mask programmer error, but it's existing behavior.
      itRenders('renders boolean prop with string value', render =>
        render(<div hidden="foo" />).then(e => expect(e.getAttribute('hidden')).toBe('')));

      // this seems like it might mask programmer error, but it's existing behavior.
      itRenders('renders boolean prop with array value', render =>
        render(<div hidden={['foo', 'bar']} />).then(e => expect(e.getAttribute('hidden')).toBe('')));

      // this seems like it might mask programmer error, but it's existing behavior.
      itRenders('renders boolean prop with object value', render =>
        render(<div hidden={{foo:'bar'}} />).then(e => expect(e.getAttribute('hidden')).toBe('')));

      // this seems like it might mask programmer error, but it's existing behavior.
      itRenders('renders boolean prop with non-zero number value', render =>
        render(<div hidden={10} />).then(e => expect(e.getAttribute('hidden')).toBe('')));

      // this seems like it might mask programmer error, but it's existing behavior.
      itRenders('renders boolean prop with zero value', render =>
        render(<div hidden={0} />).then(e => expect(e.getAttribute('hidden')).toBe(null)));
    });

    describe('download property (combined boolean/string attribute)', function() {
      itRenders('handles download prop with true value', render =>
        render(<a download={true} />).then(e => expect(e.getAttribute('download')).toBe('')));

      itRenders('handles download prop with false value', render =>
        render(<a download={false} />).then(e => expect(e.getAttribute('download')).toBe(null)));

      itRenders('handles download prop with no value', render =>
        /* eslint-disable react/jsx-boolean-value */
        render(<a download />).then(e => expect(e.getAttribute('download')).toBe('')));
        /* eslint-enable react/jsx-boolean-value */

      itRenders('handles download prop with string value', render =>
        render(<a download="myfile" />).then(e => expect(e.getAttribute('download')).toBe('myfile')));

      itRenders('handles download prop with string "true" value', render =>
        render(<a download={'true'} />).then(e => expect(e.getAttribute('download')).toBe('true')));
    });

    describe('className property', function() {
      itRenders('renders className prop with string value', render =>
        render(<div className="myClassName" />).then(e => expect(e.getAttribute('class')).toBe('myClassName')));

      itRenders('renders className prop with empty string value', render =>
        render(<div className="" />).then(e => expect(e.getAttribute('class')).toBe('')));

      // this probably is just masking programmer error, but it is existing behavior.
      itRenders('renders className prop with true value', render =>
        render(<div className={true} />).then(e => expect(e.getAttribute('class')).toBe('true')));

      // this probably is just masking programmer error, but it is existing behavior.
      itRenders('renders className prop with false value', render =>
        render(<div className={false} />).then(e => expect(e.getAttribute('class')).toBe('false')));

      // this probably is just masking programmer error, but it is existing behavior.
      /* eslint-disable react/jsx-boolean-value */
      itRenders('renders className prop with false value', render =>
        render(<div className />).then(e => expect(e.getAttribute('class')).toBe('true')));
      /* eslint-enable react/jsx-boolean-value */
    });

    describe('htmlFor property', function() {
      itRenders('renders htmlFor with string value', render =>
        render(<div htmlFor="myFor" />).then(e => expect(e.getAttribute('for')).toBe('myFor')));

      itRenders('renders htmlFor with an empty string', render =>
        render(<div htmlFor="" />).then(e => expect(e.getAttribute('for')).toBe('')));

      // this probably is just masking programmer error, but it is existing behavior.
      itRenders('renders className prop with true value', render =>
        render(<div htmlFor={true} />).then(e => expect(e.getAttribute('for')).toBe('true')));

      // this probably is just masking programmer error, but it is existing behavior.
      itRenders('renders className prop with false value', render =>
        render(<div htmlFor={false} />).then(e => expect(e.getAttribute('for')).toBe('false')));

      // this probably is just masking programmer error, but it is existing behavior.
      /* eslint-disable react/jsx-boolean-value */
      itRenders('renders className prop with false value', render =>
        render(<div htmlFor />).then(e => expect(e.getAttribute('for')).toBe('true')));
      /* eslint-enable react/jsx-boolean-value */

    });

    describe('props with special meaning in React', function() {
      itRenders('does not render ref property as an attribute', render => {
        class RefComponent extends React.Component {
          render() {
            return <div ref="foo" />;
          }
        }
        return render(<RefComponent />).then(e => expect(e.getAttribute('ref')).toBe(null));
      });

      itRenders('does not render children property as an attribute', render =>
        render(React.createElement('div', {}, 'foo')).then(e => expect(e.getAttribute('children')).toBe(null)));

      itRenders('does not render key property as an attribute', render =>
        render(<div key="foo" />).then(e => expect(e.getAttribute('key')).toBe(null)));

      itRenders('does not render dangerouslySetInnerHTML as an attribute', render =>
        render(<div dangerouslySetInnerHTML={{__html:'foo'}} />)
          .then(e => expect(e.getAttribute('dangerouslySetInnerHTML')).toBe(null)));
    });

    describe('unknown attributes', function() {
      itRenders('does not render unknown attributes', render =>
        render(<div foo="bar" />, 1).then(e => expect(e.getAttribute('foo')).toBe(null)));

      itRenders('does render unknown data- attributes', render =>
        render(<div data-foo="bar" />).then(e => expect(e.getAttribute('data-foo')).toBe('bar')));

      itRenders('does not render unknown attributes for non-standard elements', render =>
        render(<nonstandard foo="bar" />, 1).then(e => expect(e.getAttribute('foo')).toBe(null)));

      itRenders('does render unknown attributes for custom elements', render =>
        render(<custom-element foo="bar" />).then(e => expect(e.getAttribute('foo')).toBe('bar')));

      itRenders('does render unknown attributes for custom elements using is', render =>
        render(<div is="custom-element" foo="bar" />).then(e => expect(e.getAttribute('foo')).toBe('bar')));
    });

    itRenders('does not render HTML events', render =>
      render(<div onClick={() => {}} />).then(e => {
        expect(e.getAttribute('onClick')).toBe(null);
        expect(e.getAttribute('onClick')).toBe(null);
        expect(e.getAttribute('click')).toBe(null);
      })
    );
  });

  describe('components and children', function() {
    function expectNode(node, type, value) {
      expect(node).not.toBe(null);
      expect(node.nodeType).toBe(type);
      expect(node.nodeValue).toMatch(value);
    }

    function expectTextNode(node, text) {
      expectNode(node, COMMENT_NODE_TYPE, / react-text: [0-9]+ /);
      if (text.length > 0) {
        node = node.nextSibling;
        expectNode(node, TEXT_NODE_TYPE, text);
      }
      expectNode(node.nextSibling, COMMENT_NODE_TYPE, / \/react-text /);
    }

    function expectEmptyNode(node) {
      expectNode(node, COMMENT_NODE_TYPE, / react-empty: [0-9]+ /);
    }

    describe('elements with text children', function() {
      itRenders('renders a div with text', render =>
        render(<div>Text</div>).then(e => {
          expect(e.tagName.toLowerCase()).toBe('div');
          expect(e.childNodes.length).toBe(1);
          expectNode(e.firstChild, TEXT_NODE_TYPE, 'Text');
        }));
      itRenders('renders a div with text with flanking whitespace', render =>
        render(<div>  Text </div>).then(e => {
          expect(e.childNodes.length).toBe(1);
          expectNode(e.childNodes[0], TEXT_NODE_TYPE, '  Text ');
        }));
      itRenders('renders a div with text', render =>
        render(<div>{'Text'}</div>).then(e => {
          expect(e.childNodes.length).toBe(1);
          expectNode(e.firstChild, TEXT_NODE_TYPE, 'Text');
        }));
      itRenders('renders a div with blank text child', render =>
        render(<div>{''}</div>).then(e => {
          expect(e.childNodes.length).toBe(0);
        }));
      itRenders('renders a div with blank text children', render =>
        render(<div>{''}{''}{''}</div>).then(e => {
          expect(e.childNodes.length).toBe(6);
          expectTextNode(e.childNodes[0], '');
          expectTextNode(e.childNodes[2], '');
          expectTextNode(e.childNodes[4], '');
        }));
      itRenders('renders a div with whitespace children', render =>
        render(<div>{' '}{' '}{' '}</div>).then(e => {
          expect(e.childNodes.length).toBe(9);
          expectTextNode(e.childNodes[0], ' ');
          expectTextNode(e.childNodes[3], ' ');
          expectTextNode(e.childNodes[6], ' ');
        }));
      itRenders('renders a div with text sibling to a node', render =>
        render(<div>Text<span>More Text</span></div>).then(e => {
          expect(e.childNodes.length).toBe(4);
          expectTextNode(e.childNodes[0], 'Text');
          expect(e.childNodes[3].tagName.toLowerCase()).toBe('span');
          expect(e.childNodes[3].childNodes.length).toBe(1);
          expectNode(e.childNodes[3].firstChild, TEXT_NODE_TYPE, 'More Text');
        }));
      itRenders('renders a non-standard element with text', render =>
        render(<nonstandard>Text</nonstandard>).then(e => {
          expect(e.tagName.toLowerCase()).toBe('nonstandard');
          expect(e.childNodes.length).toBe(1);
          expectNode(e.firstChild, TEXT_NODE_TYPE, 'Text');
        }));
      itRenders('renders a custom element with text', render =>
        render(<custom-element>Text</custom-element>).then(e => {
          expect(e.tagName.toLowerCase()).toBe('custom-element');
          expect(e.childNodes.length).toBe(1);
          expectNode(e.firstChild, TEXT_NODE_TYPE, 'Text');
        }));
      itRenders('renders leading blank children with comments when there are multiple children', (render) => {
        return render(<div>{''}foo</div>).then(e => {
          expect(e.childNodes.length).toBe(5);
          expectTextNode(e.childNodes[0], '');
          expectTextNode(e.childNodes[2], 'foo');
        });
      });

      itRenders('renders trailing blank children with comments when there are multiple children', (render) => {
        return render(<div>foo{''}</div>).then(e => {
          expect(e.childNodes.length).toBe(5);
          expectTextNode(e.childNodes[0], 'foo');
          expectTextNode(e.childNodes[3], '');
        });
      });

      itRenders('renders an element with just one text child without comments', (render) => {
        return render(<div>foo</div>).then(e => {
          expect(e.childNodes.length).toBe(1);
          expectNode(e.firstChild, TEXT_NODE_TYPE, 'foo');
        });
      });

      itRenders('renders an element with two text children with comments', (render) => {
        return render(<div>{'foo'}{'bar'}</div>).then(e => {
          expect(e.childNodes.length).toBe(6);
          expectTextNode(e.childNodes[0], 'foo');
          expectTextNode(e.childNodes[3], 'bar');
        });
      });
    });

    describe('elements with number children', function() {
      itRenders('renders a number as single child',
        render => render(<div>{3}</div>).then(e => expect(e.textContent).toBe('3')));

      // zero is falsey, so it could look like no children if the code isn't careful.
      itRenders('renders zero as single child',
        render => render(<div>{0}</div>).then(e => expect(e.textContent).toBe('0')));

      itRenders('renders an element with number and text children with comments', (render) => {
        return render(<div>{'foo'}{40}</div>).then(e => {
          expect(e.childNodes.length).toBe(6);
          expectTextNode(e.childNodes[0], 'foo');
          expectTextNode(e.childNodes[3], '40');
        });
      });
    });

    describe('null, false, and undefined children', function() {
      itRenders('renders null single child as blank',
        render => render(<div>{null}</div>).then(e => expect(e.childNodes.length).toBe(0)));
      itRenders('renders false single child as blank',
        render => render(<div>{false}</div>).then(e => expect(e.childNodes.length).toBe(0)));
      itRenders('renders undefined single child as blank',
        render => render(<div>{undefined}</div>).then(e => expect(e.childNodes.length).toBe(0)));
      itRenders('renders a null component as empty', (render) => {
        const NullComponent = () => null;
        return render(<NullComponent />).then(e => expectEmptyNode(e));
      });

      itRenders('renders a null component children as empty', (render) => {
        const NullComponent = () => null;
        return render(<div><NullComponent /></div>).then(e => {
          expect(e.childNodes.length).toBe(1);
          expectEmptyNode(e.firstChild);
        });
      });

      itRenders('renders a false component as empty', (render) => {
        const FalseComponent = () => false;
        return render(<FalseComponent />).then(e => expectEmptyNode(e));
      });

      itRenders('renders null children as blank', (render) => {
        return render(<div>{null}foo</div>).then(e => {
          expect(e.childNodes.length).toBe(3);
          expectTextNode(e.childNodes[0], 'foo');
        });
      });

      itRenders('renders false children as blank', (render) => {
        return render(<div>{false}foo</div>).then(e => {
          expect(e.childNodes.length).toBe(3);
          expectTextNode(e.childNodes[0], 'foo');
        });
      });

      itRenders('renders null and false children together as blank', (render) => {
        return render(<div>{false}{null}foo{null}{false}</div>).then(e => {
          expect(e.childNodes.length).toBe(3);
          expectTextNode(e.childNodes[0], 'foo');
        });
      });

      itRenders('renders only null and false children as blank', (render) => {
        return render(<div>{false}{null}{null}{false}</div>).then(e => {
          expect(e.childNodes.length).toBe(0);
        });
      });
    });

    describe('elements with implicit namespaces', function() {
      itRenders('renders an svg element', render =>
        render(<svg />).then(e => {
          expect(e.childNodes.length).toBe(0);
          expect(e.tagName.toLowerCase()).toBe('svg');
          expect(e.namespaceURI).toBe('http://www.w3.org/2000/svg');
        }));
      itRenders('renders svg element with an xlink', render =>
        render(<svg><image xlinkHref="http://i.imgur.com/w7GCRPb.png" /></svg>).then(e => {
          e = e.firstChild;
          expect(e.childNodes.length).toBe(0);
          expect(e.tagName.toLowerCase()).toBe('image');
          expect(e.namespaceURI).toBe('http://www.w3.org/2000/svg');
          expect(e.getAttributeNS('http://www.w3.org/1999/xlink', 'href')).toBe('http://i.imgur.com/w7GCRPb.png');
        }));
      itRenders('renders a math element', render =>
        render(<math />).then(e => {
          expect(e.childNodes.length).toBe(0);
          expect(e.tagName.toLowerCase()).toBe('math');
          expect(e.namespaceURI).toBe('http://www.w3.org/1998/Math/MathML');
        }));
    });
    // specially wrapped components
    // (see the big switch near the beginning ofReactDOMComponent.mountComponent)
    itRenders('renders an img', render =>
      render(<img />).then(e => {
        expect(e.childNodes.length).toBe(0);
        expect(e.nextSibling).toBe(null);
        expect(e.tagName.toLowerCase()).toBe('img');
      }));
    itRenders('renders a button', render =>
      render(<button />).then(e => {
        expect(e.childNodes.length).toBe(0);
        expect(e.nextSibling).toBe(null);
        expect(e.tagName.toLowerCase()).toBe('button');
      }));

    itRenders('renders a div with dangerouslySetInnerHTML',
      render => render(<div dangerouslySetInnerHTML={{__html:"<span id='child'/>"}} />).then(e => {
        expect(e.childNodes.length).toBe(1);
        expect(e.firstChild.tagName.toLowerCase()).toBe('span');
        expect(e.firstChild.getAttribute('id')).toBe('child');
        expect(e.firstChild.childNodes.length).toBe(0);
      }));

    describe('newline-eating elements', function() {
      itRenders('renders a newline-eating tag with content not starting with \\n',
        render => render(<pre>Hello</pre>).then(e => expect(e.textContent).toBe('Hello')));
      itRenders('renders a newline-eating tag with content starting with \\n',
        render => render(<pre>{'\nHello'}</pre>).then(e => expect(e.textContent).toBe('\nHello')));
      itRenders('renders a normal tag with content starting with \\n',
        render => render(<div>{'\nHello'}</div>).then(e => expect(e.textContent).toBe('\nHello')));
    });

    describe('different component implementations', function() {
      function checkFooDiv(e) {
        expect(e.childNodes.length).toBe(1);
        expectNode(e.firstChild, TEXT_NODE_TYPE, 'foo');
      }

      itRenders('renders stateless components', render => {
        const StatelessComponent = () => <div>foo</div>;
        return render(<StatelessComponent />).then(checkFooDiv);
      });

      itRenders('renders React.createClass components', render => {
        const RccComponent = React.createClass({
          render: function() {
            return <div>foo</div>;
          },
        });
        return render(<RccComponent />).then(checkFooDiv);
      });

      itRenders('renders ES6 class components', render => {
        class ClassComponent extends React.Component {
          render() {
            return <div>foo</div>;
          }
        }
        return render(<ClassComponent />).then(checkFooDiv);
      });

      itRenders('renders factory components', render => {
        const FactoryComponent = () => {
          return {
            render: function() {
              return <div>foo</div>;
            },
          };
        };
        return render(<FactoryComponent />).then(checkFooDiv);
      });
    });

    describe('component hierarchies', function() {
      itRenders('renders single child hierarchies of components', render => {
        const Component = (props) => <div>{props.children}</div>;
        return render(
          <Component>
            <Component>
              <Component>
                <Component />
              </Component>
            </Component>
          </Component>)
          .then(element => {
            for (var i = 0; i < 3; i++) {
              expect(element.tagName.toLowerCase()).toBe('div');
              expect(element.childNodes.length).toBe(1);
              element = element.firstChild;
            }
            expect(element.tagName.toLowerCase()).toBe('div');
            expect(element.childNodes.length).toBe(0);
          });
      });

      itRenders('renders multi-child hierarchies of components', render => {
        const Component = (props) => <div>{props.children}</div>;
        return render(
          <Component>
            <Component>
              <Component /><Component />
            </Component>
            <Component>
              <Component /><Component />
            </Component>
          </Component>)
          .then(element => {
            expect(element.tagName.toLowerCase()).toBe('div');
            expect(element.childNodes.length).toBe(2);
            for (var i = 0; i < 2; i++) {
              var child = element.childNodes[i];
              expect(child.tagName.toLowerCase()).toBe('div');
              expect(child.childNodes.length).toBe(2);
              for (var j = 0; j < 2; j++) {
                var grandchild = child.childNodes[j];
                expect(grandchild.tagName.toLowerCase()).toBe('div');
                expect(grandchild.childNodes.length).toBe(0);
              }
            }
          });
      });

      itRenders('renders a div with a child', render =>
        render(<div id="parent"><div id="child" /></div>).then(e => {
          expect(e.id).toBe('parent');
          expect(e.childNodes.length).toBe(1);
          expect(e.childNodes[0].id).toBe('child');
          expect(e.childNodes[0].childNodes.length).toBe(0);
        }));
      itRenders('renders a div with multiple children', render =>
        render(<div id="parent"><div id="child1" /><div id="child2" /></div>).then(e => {
          expect(e.id).toBe('parent');
          expect(e.childNodes.length).toBe(2);
          expect(e.childNodes[0].id).toBe('child1');
          expect(e.childNodes[0].childNodes.length).toBe(0);
          expect(e.childNodes[1].id).toBe('child2');
          expect(e.childNodes[1].childNodes.length).toBe(0);
        }));
      itRenders('renders a div with multiple children separated by whitespace', render =>
        render(<div id="parent"><div id="child1" /> <div id="child2" /></div>).then(e => {
          expect(e.id).toBe('parent');
          expect(e.childNodes.length).toBe(5);
          expect(e.childNodes[0].id).toBe('child1');
          expect(e.childNodes[0].childNodes.length).toBe(0);
          expectTextNode(e.childNodes[1], ' ');
          expect(e.childNodes[4].id).toBe('child2');
          expect(e.childNodes[4].childNodes.length).toBe(0);
        }));
      itRenders('renders a div with a child surrounded by whitespace', render =>
        render(<div id="parent">  <div id="child" />   </div>).then(e => { // eslint-disable-line no-multi-spaces
          expect(e.id).toBe('parent');
          expect(e.childNodes.length).toBe(7);
          expectTextNode(e.childNodes[0], '  ');
          expect(e.childNodes[3].id).toBe('child');
          expect(e.childNodes[3].childNodes.length).toBe(0);
          expectTextNode(e.childNodes[4], '   ');
        }));
    });

    describe('escaping >, <, and &', function() {
      itRenders('escapes >,<, and & as single child', render => {
        return render(<div>{'<span>Text&quot;</span>'}</div>).then(e => {
          expect(e.childNodes.length).toBe(1);
          expectNode(e.firstChild, TEXT_NODE_TYPE, '<span>Text&quot;</span>');
        });
      });

      itRenders('escapes >,<, and & as multiple children', render => {
        return render(<div>{'<span>Text1&quot;</span>'}{'<span>Text2&quot;</span>'}</div>).then(e => {
          expect(e.childNodes.length).toBe(6);
          expectTextNode(e.childNodes[0], '<span>Text1&quot;</span>');
          expectTextNode(e.childNodes[3], '<span>Text2&quot;</span>');
        });
      });
    });

    describe('components that throw errors', function() {
      itThrowsOnRender('throws rendering a string component', (render) => {
        const StringComponent = () => 'foo';
        return render(<StringComponent />, 1);
      });

      itThrowsOnRender('throws rendering an undefined component', (render) => {
        const UndefinedComponent = () => undefined;
        return render(<UndefinedComponent />, 1);
      });

      itThrowsOnRender('throws rendering a number component', (render) => {
        const NumberComponent = () => 54;
        return render(<NumberComponent />, 1);
      });

      itThrowsOnRender('throws when rendering null', render => render(null));
      itThrowsOnRender('throws when rendering false', render => render(false));
      itThrowsOnRender('throws when rendering undefined', render => render(undefined));
      itThrowsOnRender('throws when rendering number', render => render(30));
      itThrowsOnRender('throws when rendering string', render => render('foo'));
    });
  });

  describe('form controls', function() {
    describe('inputs', function() {
      itRenders('can render an input with a value', (render) => {
        return Promise.all([
          render(<input value="foo" onChange={() => {}} />).then(e =>
            expect(e.getAttribute('value') || e.value).toBe('foo')),
          render(<input value="foo" readOnly={true} />).then(e =>
            expect(e.getAttribute('value') || e.value).toBe('foo')),
        ]);
      });

      itRenders('can render an input with a value and no onChange/readOnly', render => {
        return render(<input value="foo" />, 1)
          .then(element => expect(element.getAttribute('value') || element.value).toBe('foo'));
      });

      itRenders('can render an input with a defaultValue', (render) => {
        return render(<input defaultValue="foo" />).then(e => {
          expect(e.getAttribute('value') || e.value).toBe('foo');
          expect(e.getAttribute('defaultValue')).toBe(null);
        });
      });

      itRenders('can render an input with both a value and defaultValue part 1', render => {
        return render(<input value="foo" defaultValue="bar" readOnly={true} />, 1)
          .then(element => {
            expect(element.getAttribute('value') || element.value).toBe('foo');
            expect(element.getAttribute('defaultValue')).toBe(null);
          });
      });

      itRenders('can render an input with both a value and defaultValue part 2', render => {
        return render(<input defaultValue="bar" value="foo" readOnly={true} />, 1)
          .then(element => {
            expect(element.getAttribute('value') || element.value).toBe('foo');
            expect(element.getAttribute('defaultValue')).toBe(null);
          });
      });
    });

    describe('checkboxes', function() {
      itRenders('can render a checkbox that is checked', (render) => {
        return Promise.all([
          render(<input type="checkbox" checked={true} onChange={() => {}} />)
            .then(e => expect(e.checked).toBe(true)),
          render(<input type="checkbox" checked={true} readOnly={true} />)
            .then(e => expect(e.checked).toBe(true)),
        ]);
      });

      itRenders('can render a checkbox that is checked and no onChange/readOnly', render => {
        return render(<input type="checkbox" checked={true} />, 1)
          .then(element => expect(element.checked).toBe(true));
      });

      itRenders('can render a checkbox with defaultChecked', (render) => {
        return render(<input type="checkbox" defaultChecked={true} />).then(e => {
          expect(e.checked).toBe(true);
          expect(e.getAttribute('defaultChecked')).toBe(null);
        });
      });

      itRenders('can render a checkbox with both a checked and defaultChecked part 1', render => {
        return render(<input type="checkbox" checked={true} defaultChecked={false} readOnly={true} />, 1)
          .then(element => {
            expect(element.checked).toBe(true);
            expect(element.getAttribute('defaultChecked')).toBe(null);
          });
      });

      itRenders('can render a checkbox with both a checked and defaultChecked part 2', render => {
        return render(<input type="checkbox" defaultChecked={false} checked={true} readOnly={true} />, 1)
          .then(element => {
            expect(element.checked).toBe(true);
            expect(element.getAttribute('defaultChecked')).toBe(null);
          });
      });
    });

    describe('textareas', function() {
      // textareas
      // ---------
      itRenders('can render a textarea with a value', (render) => {
        return Promise.all([
          render(<textarea value="foo" onChange={() => {}} />).then(e => {
            expect(e.getAttribute('value')).toBe(null);
            expect(e.value).toBe('foo');
          }),
          render(<textarea value="foo" readOnly={true} />).then(e => {
            expect(e.getAttribute('value')).toBe(null);
            expect(e.value).toBe('foo');
          }),
        ]);
      });

      itRenders('can render a textarea with a value and no onChange/readOnly', render => {
        return render(<textarea value="foo" />, 1)
          .then(element => {
            expect(element.getAttribute('value')).toBe(null);
            expect(element.value).toBe('foo');
          });
      });

      itRenders('can render a textarea with a defaultValue', (render) => {
        return render(<textarea defaultValue="foo" />).then(e => {
          expect(e.getAttribute('value')).toBe(null);
          expect(e.getAttribute('defaultValue')).toBe(null);
          expect(e.value).toBe('foo');
        });
      });

      itRenders('can render a textarea with both a value and defaultValue part 1', render => {
        return render(<textarea value="foo" defaultValue="bar" readOnly={true} />, 1)
          .then(element => {
            expect(element.getAttribute('value')).toBe(null);
            expect(element.getAttribute('defaultValue')).toBe(null);
            expect(element.value).toBe('foo');
          });
      });

      itRenders('can render a textarea with both a value and defaultValue part 2', render => {
        return render(<textarea defaultValue="bar" value="foo" readOnly={true} />, 1)
          .then(element => {
            expect(element.getAttribute('value')).toBe(null);
            expect(element.getAttribute('defaultValue')).toBe(null);
            expect(element.value).toBe('foo');
          });
      });
    });

    describe('selects', function() {
      var options;
      beforeEach(function() {
        options = [
          <option key={1} value="foo" id="foo">Foo</option>,
          <option key={2} value="bar" id="bar">Bar</option>,
          <option key={3} value="baz" id="baz">Baz</option>,
        ];
      });

      const expectSelectValue = (element, selected) => {
        // the select shouldn't have a value or defaultValue attribute.
        expect(element.getAttribute('value')).toBe(null);
        expect(element.getAttribute('defaultValue')).toBe(null);

        ['foo', 'bar', 'baz'].forEach((value) => {
          const selectedValue = (selected.indexOf(value) !== -1);
          var option = element.querySelector(`#${value}`);
          expect(option.selected).toBe(selectedValue);
        });
      };
      itRenders('can render a select with a value', (render) => {
        return Promise.all([
          render(<select value="bar" onChange={() => {}}>{options}</select>)
            .then(e => expectSelectValue(e, ['bar'])),
          render(<select value="bar" readOnly={true}>{options}</select>)
            .then(e => expectSelectValue(e, ['bar'])),
          render(<select value={['bar', 'baz']} multiple={true} readOnly={true}>{options}</select>)
            .then(e => expectSelectValue(e, ['bar', 'baz'])),
        ]);
      });

      itRenders('can render a select with a value and no onChange/readOnly', render => {
        return render(<select value="bar">{options}</select>, 1)
          .then(element => expectSelectValue(element, ['bar']));
      });

      itRenders('can render a select with a defaultValue', (render) => {
        return render(<select defaultValue="bar">{options}</select>)
          .then(e => expectSelectValue(e, ['bar']));
      });

      itRenders('can render a select with both a value and defaultValue part 1', render => {
        return render(<select value="bar" defaultValue="baz" readOnly={true}>{options}</select>, 1)
          .then(element => expectSelectValue(element, ['bar']));
      });

      itRenders('can render a select with both a value and defaultValue part 2', render => {
        return render(<select defaultValue="baz" value="bar" readOnly={true}>{options}</select>, 1)
          .then(element => expectSelectValue(element, ['bar']));
      });
    });

    // helper function that creates a controlled input
    const getControlledFieldClass = (initialValue, onChange = () => {}, TagName = 'input',
      valueKey = 'value', extraProps = {}, children = null) => {
      return class ControlledField extends React.Component {
        constructor() {
          super();
          this.state = {[valueKey]: initialValue};
        }
        handleChange(event) {
          onChange(event);
          this.setState({[valueKey]: event.target[valueKey]});
        }
        render() {
          return (<TagName type="text"
            {...{[valueKey]: this.state[valueKey]}}
            onChange={this.handleChange.bind(this)}
            {...extraProps}>{children}</TagName>);
        }
      };
    };

    describe('user interaction with controlled inputs', function() {
      const testControlledField = (render, initialValue, changedValue, TagName = 'input',
        valueKey = 'value', extraProps = {}, children = null) => {

        let changeCount = 0;
        const ControlledField = getControlledFieldClass(
          initialValue, () => changeCount++, TagName, valueKey, extraProps, children
        );

        return render(<ControlledField />).then(e => {
          expect(changeCount).toBe(0);
          expect(e[valueKey]).toBe(initialValue);

          // simulate a user typing.
          e[valueKey] = changedValue;
          ReactTestUtils.Simulate.change(e);

          expect(changeCount).toBe(1);
          expect(e[valueKey]).toBe(changedValue);
        });
      };

      itClientRenders('should render a controlled text input',
        render => testControlledField(render, 'Hello', 'Goodbye'));

      itClientRenders('should render a controlled textarea',
        render => testControlledField(render, 'Hello', 'Goodbye', 'textarea'));

      itClientRenders('should render a controlled checkbox',
        render => testControlledField(render, true, false, 'input', 'checked', {type:'checkbox'}));

      itClientRenders('should render a controlled select',
        render => testControlledField(render, 'B', 'A', 'select', 'value', {},
          [
            <option key="1" value="A">Option A</option>,
            <option key="2" value="B">Option B</option>,
          ]));
    });

    describe('user interaction with inputs before client render', function() {
      // User interaction before client markup reconnect
      const testFieldWithUserInteractionBeforeClientRender = (
        element, initialValue = 'foo', changedValue = 'bar', valueKey = 'value'
      ) => {
        return serverRender(element).then(field => {
          expect(field[valueKey]).toBe(initialValue);

          // simulate a user typing in the field **before** client-side reconnect happens.
          field[valueKey] = changedValue;

          // reconnect to the server markup.
          return renderIntoDom(element, field.parentNode).then(clientField => {
            // verify that the input field was not replaced.
            // Note that we cannot use expect(clientField).toBe(field) because
            // of jest bug #1772
            expect(clientField === field).toBe(true);
            expect(clientField[valueKey]).toBe(changedValue);
          });
        });
      };

      it('should not blow away user-entered text on successful reconnect to an uncontrolled input', () => {
        return testFieldWithUserInteractionBeforeClientRender(<input defaultValue="foo" />, 'foo', 'bar');
      });

      it('should not blow away user-entered text on successful reconnect to a controlled input', () => {
        let changeCount = 0;
        const Component = getControlledFieldClass('foo', () => changeCount++);
        return testFieldWithUserInteractionBeforeClientRender(<Component />, 'foo', 'bar')
          .then(() => expect(changeCount).toBe(0));
      });

      it('should not blow away user-entered text on successful reconnect to an uncontrolled checkbox', () => {
        return testFieldWithUserInteractionBeforeClientRender(
          <input type="checkbox" defaultChecked={true} />, true, false, 'checked'
        );
      });

      it('should not blow away user-entered text on successful reconnect to a controlled checkbox', () => {
        let changeCount = 0;
        const Component = getControlledFieldClass(true, () => changeCount++, 'input', 'checked', {type: 'checkbox'});
        return testFieldWithUserInteractionBeforeClientRender(<Component />, true, false, 'checked')
          .then(() => expect(changeCount).toBe(0));
      });

      it('should not blow away user-entered text on successful reconnect to an uncontrolled textarea', () => {
        return testFieldWithUserInteractionBeforeClientRender(
          <textarea defaultValue="foo" />, 'foo', 'bar', 'textContent');
      });

      it('should not blow away user-entered text on successful reconnect to a controlled textarea', () => {
        let changeCount = 0;
        const Component = getControlledFieldClass('foo', () => changeCount++, 'textarea', 'value');
        return testFieldWithUserInteractionBeforeClientRender(<Component />, 'foo', 'bar', 'textContent')
          .then(() => expect(changeCount).toBe(0));
      });
    });
  });

  describe('lifecycle', function() {
    itRenders('should call getInitialState for createClass components', (render) => {
      const Component = React.createClass({
        getInitialState: function() {
          return {text: 'foo'};
        },
        render: function() {
          return <div>{this.state.text}</div>;
        },
      });
      return render(<Component />).then(e => expect(e.textContent).toBe('foo'));
    });
  });

  describe('context', function() {
    itRenders('can render context', (render) => {
      class ClassChildWithContext extends React.Component {
        render() {
          return <div id="classChild">{this.context.text}</div>;
        }
    }
      ClassChildWithContext.contextTypes = {text: React.PropTypes.string};

      function StatelessChildWithContext(props, context) {
        return <div id="statelessChild">{context.text}</div>;
      }
      StatelessChildWithContext.contextTypes = {text: React.PropTypes.string};

      class ClassChildWithoutContext extends React.Component {
        render() {
            // this should render blank; context isn't passed to this component.
          return <div id="classWoChild">{this.context.text}</div>;
        }
      }

      function StatelessChildWithoutContext(props, context) {
        // this should render blank; context isn't passed to this component.
        return <div id="statelessWoChild">{context.text}</div>;
      }

      class ClassChildWithWrongContext extends React.Component {
        render() {
            // this should render blank; context.text isn't passed to this component.
          return <div id="classWrongChild">{this.context.text}</div>;
        }
      }
      ClassChildWithWrongContext.contextTypes = {foo: React.PropTypes.string};

      function StatelessChildWithWrongContext(props, context) {
      // this should render blank; context.text isn't passed to this component.
        return <div id="statelessWrongChild">{context.text}</div>;
      }
      StatelessChildWithWrongContext.contextTypes = {foo: React.PropTypes.string};

      class Parent extends React.Component {
        getChildContext() {
          return {text: 'purple'};
        }
        render() {
          return (
          <div id="parent">
            <ClassChildWithContext />
            <StatelessChildWithContext />
            <ClassChildWithWrongContext />
            <StatelessChildWithWrongContext />
            <ClassChildWithoutContext />
            <StatelessChildWithoutContext />
          </div>);
        }
    }
      Parent.childContextTypes = {text: React.PropTypes.string };

      return render(<Parent />).then(e => {
        expect(e.querySelector('#classChild').textContent).toBe('purple');
        expect(e.querySelector('#statelessChild').textContent).toBe('purple');
        expect(e.querySelector('#classWoChild').textContent).toBe('');
        expect(e.querySelector('#statelessWoChild').textContent).toBe('');
        expect(e.querySelector('#classWrongChild').textContent).toBe('');
        expect(e.querySelector('#statelessWrongChild').textContent).toBe('');
      });
    });

    itRenders('can pass context through to a grandchild', (render) => {
      class ClassGrandchild extends React.Component {
        render() {
          return <div id="classGrandchild">{this.context.text}</div>;
        }
      }
      ClassGrandchild.contextTypes = {text: React.PropTypes.string};

      function StatelessGrandchild(props, context) {
        return <div id="statelessGrandchild">{context.text}</div>;
      }
      StatelessGrandchild.contextTypes = {text: React.PropTypes.string};

      class Child extends React.Component {
        render() {
          // Child has no contextTypes; contents of #childContext should be a blank string.
          return (
            <div id="child">
              <div id="childContext">{this.context.text}</div>
              <ClassGrandchild />
              <StatelessGrandchild />
            </div>);
        }
      }

      class Parent extends React.Component {
        getChildContext() {
          return {text: 'purple'};
        }
        render() {
          return <div id="parent"><Child /></div>;
        }
    }
      Parent.childContextTypes = {text: React.PropTypes.string };

      return render(<Parent />).then(e => {
        expect(e.querySelector('#childContext').textContent).toBe('');
        expect(e.querySelector('#statelessGrandchild').textContent).toBe('purple');
        expect(e.querySelector('#classGrandchild').textContent).toBe('purple');
      });
    });

    itRenders('should let a child context override a parent context', (render) => {
      class Parent extends React.Component {
        getChildContext() {
          return {text: 'purple'};
        }
        render() {
          return <Child />;
        }
      }
      Parent.childContextTypes = {text: React.PropTypes.string};

      class Child extends React.Component {
        getChildContext() {
          return {text: 'red'};
        }
        render() {
          return <Grandchild />;
        }
      }
      Child.childContextTypes = {text: React.PropTypes.string};

      const Grandchild = (props, context) => {
        return <div>{context.text}</div>;
      };
      Grandchild.contextTypes = {text: React.PropTypes.string};

      return render(<Parent />).then(e => expect(e.textContent).toBe('red'));
    });

    itRenders('should merge a child context with a parent context', (render) => {
      class Parent extends React.Component {
        getChildContext() {
          return {text1: 'purple'};
        }
        render() {
          return <Child />;
        }
      }
      Parent.childContextTypes = {text1: React.PropTypes.string};

      class Child extends React.Component {
        getChildContext() {
          return {text2: 'red'};
        }
        render() {
          return <Grandchild />;
        }
      }
      Child.childContextTypes = {text2: React.PropTypes.string};

      const Grandchild = (props, context) => {
        return <div><div id="first">{context.text1}</div><div id="second">{context.text2}</div></div>;
      };
      Grandchild.contextTypes = {text1: React.PropTypes.string, text2: React.PropTypes.string};

      return render(<Parent />).then(e => {
        expect(e.querySelector('#first').textContent).toBe('purple');
        expect(e.querySelector('#second').textContent).toBe('red');
      });
    });

    itRenders('should run componentWillMount before getChildContext', (render) => {
      class Parent extends React.Component {
        getChildContext() {
          return {text: this.state.text};
        }
        componentWillMount() {
          this.setState({text: 'foo'});
        }
        render() {
          return <Child />;
        }
      }
      Parent.childContextTypes = {text: React.PropTypes.string};

      const Child = (props, context) => {
        return <div>{context.text}</div>;
      };
      Child.contextTypes = {text: React.PropTypes.string};

      return render(<Parent />).then(e => expect(e.textContent).toBe('foo'));
    });


    itThrowsOnRender('throws if getChildContext exists without childContextTypes', render => {
      class Component extends React.Component {
        render() {
          return <div />;
        }
        getChildContext() {
          return {foo: 'bar'};
        }
      }
      return render(<Component />);
    });

    itThrowsOnRender('throws if getChildContext returns a value not in childContextTypes', render => {
      class Component extends React.Component {
        render() {
          return <div />;
        }
        getChildContext() {
          return {value1: 'foo', value2: 'bar'};
        }
      }
      Component.childContextTypes = {value1: React.PropTypes.string};
      return render(<Component />);
    });
  });

  describe('refs', function() {
    // refs
    it('should reconnect element with ref on server but not on client', () => {
      let refCount = 0;
      class RefsComponent extends React.Component {
        render() {
          return <div ref={(e) => refCount++} />;
        }
      }
      return expectMarkupMatch(<RefsComponent />, <div />)
        .then(() => expect(refCount).toBe(0));
    });

    it('should reconnect element with ref on client but not on server', () => {
      let refCount = 0;
      class RefsComponent extends React.Component {
        render() {
          return <div ref={(e) => refCount++} />;
        }
      }
      return expectMarkupMatch(<div />, <RefsComponent />)
        .then(() => expect(refCount).toBe(1));
    });

    it('should send the correct element to ref functions on client and not call them on server', () => {
      let refElement = null;
      class RefsComponent extends React.Component {
        render() {
          return <div ref={(e) => refElement = e} />;
        }
      }
      return clientRenderOnServerString(<RefsComponent />).then(element => {
        expect(refElement).not.toBe(null);
        expect(refElement).toBe(element);
      });
    });

    it('should have string refs on client when rendered over server markup', () => {
      class RefsComponent extends React.Component {
        render() {
          return <div ref="myDiv" />;
        }
      }

      return new Promise((resolve) => {
        const markup = ReactDOMServer.renderToString(<RefsComponent />);
        const root = document.createElement('div');
        root.innerHTML = markup;
        let component = null;
        ReactDOM.render(<RefsComponent ref={e => component = e} />, root, () => {
          expect(component.refs.myDiv).toBe(root.firstChild);
          resolve();
        });
      });
    });

  });
  describe('reconnecting to server markup', function() {
    var EmptyComponent;
    beforeEach(() => {
      EmptyComponent = class extends React.Component {
        render() {
          return null;
        }
      };
    });

    describe('elements', function() {
      describe('reconnecting different component implementations', function() {
        let ES6ClassComponent, CreateClassComponent, PureComponent, bareElement;
        beforeEach(() => {
          // try each type of component on client and server.
          ES6ClassComponent = class extends React.Component {
            render() {
              return <div id={this.props.id} />;
            }
          };
          CreateClassComponent = React.createClass({
            render: function() {
              return <div id={this.props.id} />;
            },
          });
          PureComponent = (props) => <div id={props.id} />;
          bareElement = <div id="foobarbaz" />;
        });

        it('ES6 Class ==> ES6 Class', () =>
          expectMarkupMatch(<ES6ClassComponent id="foobarbaz" />, <ES6ClassComponent id="foobarbaz" />));
        it('ES6 Class ==> React.createClass', () =>
          expectMarkupMatch(<ES6ClassComponent id="foobarbaz" />, <CreateClassComponent id="foobarbaz" />));
        it('ES6 Class ==> Pure Component', () =>
          expectMarkupMatch(<ES6ClassComponent id="foobarbaz" />, <PureComponent id="foobarbaz" />));
        it('ES6 Class ==> Bare Element', () =>
          expectMarkupMatch(<ES6ClassComponent id="foobarbaz" />, bareElement));

        it('React.createClass ==> ES6 Class', () =>
          expectMarkupMatch(<CreateClassComponent id="foobarbaz" />, <ES6ClassComponent id="foobarbaz" />));
        it('React.createClass ==> React.createClass', () =>
          expectMarkupMatch(<CreateClassComponent id="foobarbaz" />, <CreateClassComponent id="foobarbaz" />));
        it('React.createClass ==> Pure Component', () =>
          expectMarkupMatch(<CreateClassComponent id="foobarbaz" />, <PureComponent id="foobarbaz" />));
        it('React.createClass ==> Bare Element', () =>
          expectMarkupMatch(<CreateClassComponent id="foobarbaz" />, bareElement));

        it('Pure Component ==> ES6 Class', () =>
          expectMarkupMatch(<PureComponent id="foobarbaz" />, <ES6ClassComponent id="foobarbaz" />));
        it('Pure Component ==> React.createClass', () =>
          expectMarkupMatch(<PureComponent id="foobarbaz" />, <CreateClassComponent id="foobarbaz" />));
        it('Pure Component ==> Pure Component', () =>
          expectMarkupMatch(<PureComponent id="foobarbaz" />, <PureComponent id="foobarbaz" />));
        it('Pure Component ==> Bare Element', () =>
          expectMarkupMatch(<PureComponent id="foobarbaz" />, bareElement));

        it('Bare Element ==> ES6 Class', () =>
          expectMarkupMatch(bareElement, <ES6ClassComponent id="foobarbaz" />));
        it('Bare Element ==> React.createClass', () =>
          expectMarkupMatch(bareElement, <CreateClassComponent id="foobarbaz" />));
        it('Bare Element ==> Pure Component', () =>
          expectMarkupMatch(bareElement, <PureComponent id="foobarbaz" />));
        it('Bare Element ==> Bare Element', () =>
          expectMarkupMatch(bareElement, bareElement));
      });

      it('should error reconnecting different element types', () => expectMarkupMismatch(<div />, <span />));
      it('should error reconnecting missing attributes', () => expectMarkupMismatch(<div id="foo" />, <div />));
      it('should error reconnecting added attributes', () => expectMarkupMismatch(<div />, <div id="foo" />));
      it('should error reconnecting different attribute values',
        () => expectMarkupMismatch(<div id="foo" />, <div id="bar" />));
    });

    describe('text nodes', function() {
      it('should reconnect a div with text in code block & a literal',
        () => expectMarkupMatch(<div>{'Text'}</div>, <div>Text</div>));
      it('should reconnect a div with text in two code blocks and a literal & code block', () =>
        expectMarkupMatch(<div>{'Text1'}{'Text2'}</div>, <div>Text1{'Text2'}</div>));
      it('should reconnect a div with a number and string version of number', () =>
        expectMarkupMatch(<div>{2}</div>, <div>2</div>));
      it('should error reconnecting different text',
        () => expectMarkupMismatch(<div>Text</div>, <div>Other Text</div>));
      it('should error reconnecting different numbers',
        () => expectMarkupMismatch(<div>{2}</div>, <div>{3}</div>));
      it('should error reconnecting different number from text',
        () => expectMarkupMismatch(<div>{2}</div>, <div>3</div>));
      it('should error reconnecting different text in code block',
        () => expectMarkupMismatch(<div>{'Text1'}</div>, <div>{'Text2'}</div>));
      it('should error reconnecting different text in two code blocks', () =>
        expectMarkupMismatch(<div>{'Text1'}{'Text2'}</div>, <div>{'Text1'}{'Text3'}</div>));
      it('should error reconnecting a div with text in code block and literal', () =>
        expectMarkupMismatch(<div>Text1{'Text2'}</div>, <div>Text1{'Text3'}</div>));
      it('should error reconnecting a div with text in code block and literal 2', () =>
        expectMarkupMismatch(<div>{'Text1'}Text2</div>, <div>{'Text1'}Text3</div>));
    });

    describe('element trees and children', function() {
      it('should error reconnecting missing children', () => expectMarkupMismatch(<div><div /></div>, <div />));
      it('should error reconnecting added children', () => expectMarkupMismatch(<div />, <div><div /></div>));
      it('should error reconnecting more children',
        () => expectMarkupMismatch(<div><div /></div>, <div><div /><div /></div>));
      it('should error reconnecting fewer children',
        () => expectMarkupMismatch(<div><div /><div /></div>, <div><div /></div>));
      it('should error reconnecting reordered children',
        () => expectMarkupMismatch(<div><div /><span /></div>, <div><span /><div /></div>));
      it('should error reconnecting a div with children separated by whitespace on the client',
          () => expectMarkupMismatch(
            <div id="parent"><div id="child1" /><div id="child2" /></div>,
            <div id="parent"><div id="child1" />      <div id="child2" /></div>)); // eslint-disable-line no-multi-spaces
      it('should error reconnecting a div with children separated by different whitespace on the server',
        () => expectMarkupMismatch(
          <div id="parent"><div id="child1" />      <div id="child2" /></div>, // eslint-disable-line no-multi-spaces
          <div id="parent"><div id="child1" /><div id="child2" /></div>));
      it('should error reconnecting a div with children separated by different whitespace',
          () => expectMarkupMismatch(
            <div id="parent"><div id="child1" /> <div id="child2" /></div>,
            <div id="parent"><div id="child1" />      <div id="child2" /></div>)); // eslint-disable-line no-multi-spaces
      it('can distinguish an empty component from a dom node', () =>
        expectMarkupMismatch(<div><span /></div>, <div><EmptyComponent /></div>));
      it('can distinguish an empty component from an empty text component', () =>
        expectMarkupMismatch(<div><EmptyComponent /></div>, <div>{''}</div>));

      it('should reconnect if component trees differ but resulting markup is the same', () => {
        class Component1 extends React.Component {
          render() {
            return <span id="foobar" />;
          }
        }
        class Component2 extends React.Component {
          render() {
            return <span id="foobar" />;
          }
        }
        return expectMarkupMatch(<Component1 />, <Component2 />);
      });
    });

    // Markup Mismatches: misc
    it('should error reconnecting a div with different dangerouslySetInnerHTML', () =>
      expectMarkupMismatch(
        <div dangerouslySetInnerHTML={{__html:"<span id='child1'/>"}} />,
        <div dangerouslySetInnerHTML={{__html:"<span id='child2'/>"}} />
      ));
  });
});<|MERGE_RESOLUTION|>--- conflicted
+++ resolved
@@ -79,14 +79,9 @@
 // Does not render on client or perform client-side revival.
 async function serverRender(reactElement, errorCount = 0) {
   const markup = await expectErrors(
-<<<<<<< HEAD
     () => new Promise(resolve => resolve(ReactDOMServer.renderToString(reactElement))),
-    errorCount);
-=======
-    () => Promise.resolve(ReactDOMServer.renderToString(reactElement)),
     errorCount
   );
->>>>>>> ec625499
   var domElement = document.createElement('div');
   domElement.innerHTML = markup;
   return domElement.firstChild;
