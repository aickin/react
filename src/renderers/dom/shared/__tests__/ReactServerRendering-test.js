--- conflicted
+++ resolved
@@ -704,45 +704,28 @@
     }).toThrowError(/Cannot assign to read only property.*/);
   });
 
-<<<<<<< HEAD
   describe('basic element rendering', function() {
     itRenders('should render a blank div', render =>
-      render(<div/>).then(e => expect(e.tagName.toLowerCase()).toBe('div')));
-
-    itRenders('should render a div with inline styles', render =>
-      render(<div style={{color:'red', width:'30px'}}/>).then(e => {
-=======
-  describe('basic rendering', function() {
-    itRenders('should render a blank div', render =>
       render(<div />).then(e => expect(e.tagName.toLowerCase()).toBe('div')));
 
     itRenders('should render a div with inline styles', render =>
       render(<div style={{color:'red', width:'30px'}} />).then(e => {
->>>>>>> 08b4936b
         expect(e.style.color).toBe('red');
         expect(e.style.width).toBe('30px');
       })
     );
 
     itRenders('should render a self-closing tag', render =>
-<<<<<<< HEAD
-      render(<br/>).then(e => expect(e.tagName.toLowerCase()).toBe('br')));
-
-    itRenders('should render a self-closing tag as a child', render =>
-      render(<div><br/></div>).then(e => {
-=======
       render(<br />).then(e => expect(e.tagName.toLowerCase()).toBe('br')));
 
     itRenders('should render a self-closing tag as a child', render =>
       render(<div><br /></div>).then(e => {
->>>>>>> 08b4936b
         expect(e.childNodes.length).toBe(1);
         expect(e.firstChild.tagName.toLowerCase()).toBe('br');
       })
     );
   });
 
-<<<<<<< HEAD
   describe('property to attribute mapping', function() {
     describe('string properties', function() {
       itRenders('renders simple numbers', (render) => {
@@ -2061,7 +2044,4 @@
         <div dangerouslySetInnerHTML={{__html:"<span id='child2'/>"}} />
       ));
   });
-
-=======
->>>>>>> 08b4936b
 });