--- conflicted
+++ resolved
@@ -23,174 +23,6 @@
 var ID_ATTRIBUTE_NAME;
 var ROOT_ATTRIBUTE_NAME;
 
-<<<<<<< HEAD
-const TEXT_NODE_TYPE = 3;
-const COMMENT_NODE_TYPE = 8;
-
-// performs fn asynchronously and expects count errors logged to console.error.
-// will fail the test if the count of errors logged is not equal to count.
-function expectErrors(fn, count) {
-  if (console.error.calls && console.error.calls.reset) {
-    console.error.calls.reset();
-  } else {
-    spyOn(console, 'error');
-  }
-
-  return fn().then((result) => {
-    if (console.error.calls.count() !== count) {
-      console.log(`We expected ${count} warning(s), but saw ${console.error.calls.count()} warning(s).`);
-      if (console.error.calls.count() > 0) {
-        console.log(`We saw these warnings:`);
-        for (var i = 0; i < console.error.calls.count(); i++) {
-          console.log(console.error.calls.argsFor(i)[0]);
-        }
-      }
-    }
-    expectDev(console.error.calls.count()).toBe(count);
-    return result;
-  });
-}
-
-function itRejects(desc, testFn) {
-  it(desc, function() {
-    return testFn()
-      .then(() => expect(false).toBe('The promise resolved and should not have.'))
-      .catch(() => {});
-  });
-}
-
-// renders the reactElement into domElement, and expects a certain number of errors.
-// returns a Promise that resolves when the render is complete.
-function renderIntoDom(reactElement, domElement, errorCount = 0) {
-  return expectErrors(
-    () => new Promise((resolve) => {
-      ExecutionEnvironment.canUseDOM = true;
-      ReactDOM.render(reactElement, domElement, () => {
-        ExecutionEnvironment.canUseDOM = false;
-        resolve(domElement.firstChild);
-      });
-    }),
-    errorCount
-  );
-}
-
-// Renders text using SSR and then stuffs it into a DOM node; returns the DOM
-// element that corresponds with the reactElement.
-// Does not render on client or perform client-side revival.
-function serverRender(reactElement, errorCount = 0) {
-  return expectErrors(
-    () => new Promise(resolve => resolve(ReactDOMServer.renderToString(reactElement))),
-    errorCount)
-  .then((markup) => {
-    var domElement = document.createElement('div');
-    domElement.innerHTML = markup;
-    return domElement.firstChild;
-  });
-}
-
-const clientCleanRender = (element, errorCount = 0) => {
-  const div = document.createElement('div');
-  return renderIntoDom(element, div, errorCount);
-};
-
-const clientRenderOnServerString = (element, errorCount = 0) => {
-  return serverRender(element, errorCount).then(domElement => {
-    resetModules();
-    return renderIntoDom(element, domElement.parentNode, errorCount);
-  });
-};
-
-const clientRenderOnBadMarkup = (element, errorCount = 0) => {
-  var domElement = document.createElement('div');
-  domElement.innerHTML = '<div id="badIdWhichWillCauseMismatch" data-reactroot="" data-reactid="1"></div>';
-  return renderIntoDom(element, domElement, errorCount + 1);
-};
-
-// runs a DOM rendering test as four different tests, with four different rendering
-// scenarios:
-// -- render to string on server
-// -- render on client without any server markup "clean client render"
-// -- render on client on top of good server-generated string markup
-// -- render on client on top of bad server-generated markup
-//
-// testFn is a test that has one arg, which is a render function. the render
-// function takes in a ReactElement and an optional expected error count and
-// returns a promise of a DOM Element.
-//
-// You should only perform tests that examine the DOM of the results of
-// render; you should not depend on the interactivity of the returned DOM element,
-// as that will not work in the server string scenario.
-function itRenders(desc, testFn) {
-  it(`${desc} with server string render`,
-    () => testFn(serverRender));
-  itClientRenders(desc, testFn);
-}
-
-// run testFn in three different rendering scenarios:
-// -- render on client without any server markup "clean client render"
-// -- render on client on top of good server-generated string markup
-// -- render on client on top of bad server-generated markup
-//
-// testFn is a test that has one arg, which is a render function. the render
-// function takes in a ReactElement and an optional expected error count and
-// returns a promise of a DOM Element.
-//
-// Since all of the renders in this function are on the client, you can test interactivity,
-// unlike with itRenders.
-function itClientRenders(desc, testFn) {
-  it(`${desc} with clean client render`,
-    () => testFn(clientCleanRender));
-  it(`${desc} with client render on top of good server markup`,
-    () => testFn(clientRenderOnServerString));
-  it(`${desc} with client render on top of bad server markup`,
-    () => testFn(clientRenderOnBadMarkup));
-}
-
-function itThrowsOnRender(desc, testFn) {
-  itRejects(`${desc} with server string render`,
-     () => testFn(serverRender));
-  itRejects(`${desc} with clean client render`,
-     () => testFn(clientCleanRender));
-
-   // we subtract one from the warning count here because the throw means that it won't
-   // get the usual markup mismatch warning.
-  itRejects(`${desc} with client render on top of bad server markup`,
-     () => testFn((element, warningCount = 0) => clientRenderOnBadMarkup(element, warningCount - 1)));
-}
-
-function testMarkupMatch(serverElement, clientElement, shouldMatch, errorCount = 0) {
-  return serverRender(serverElement, errorCount).then(domElement => {
-    resetModules();
-    return renderIntoDom(clientElement, domElement.parentNode, errorCount + (shouldMatch ? 0 : 1));
-  });
-}
-
-function expectMarkupMatch(serverElement, clientElement, errorCount = 0) {
-  return testMarkupMatch(serverElement, clientElement, true, errorCount);
-}
-
-function expectMarkupMismatch(serverElement, clientElement, errorCount = 0) {
-  return testMarkupMatch(serverElement, clientElement, false, errorCount);
-}
-
-function resetModules() {
-  jest.resetModuleRegistry();
-  React = require('React');
-  ReactDOM = require('ReactDOM');
-  ReactDOMFeatureFlags = require('ReactDOMFeatureFlags');
-  ReactMarkupChecksum = require('ReactMarkupChecksum');
-  ReactTestUtils = require('ReactTestUtils');
-  ReactReconcileTransaction = require('ReactReconcileTransaction');
-
-  ExecutionEnvironment = require('ExecutionEnvironment');
-  ExecutionEnvironment.canUseDOM = false;
-  ReactDOMServer = require('ReactDOMServer');
-
-
-}
-
-=======
->>>>>>> a91c836c
 describe('ReactDOMServer', () => {
   beforeEach(() => {
     jest.resetModules();
@@ -717,1348 +549,4 @@
       );
     }).toThrowError(/Cannot assign to read only property.*/);
   });
-<<<<<<< HEAD
-
-  describe('basic element rendering', function() {
-    itRenders('should render a blank div', render =>
-      render(<div />).then(e => expect(e.tagName.toLowerCase()).toBe('div')));
-
-    itRenders('should render a div with inline styles', render =>
-      render(<div style={{color:'red', width:'30px'}} />).then(e => {
-        expect(e.style.color).toBe('red');
-        expect(e.style.width).toBe('30px');
-      })
-    );
-
-    itRenders('should render a self-closing tag', render =>
-      render(<br />).then(e => expect(e.tagName.toLowerCase()).toBe('br')));
-
-    itRenders('should render a self-closing tag as a child', render =>
-      render(<div><br /></div>).then(e => {
-        expect(e.childNodes.length).toBe(1);
-        expect(e.firstChild.tagName.toLowerCase()).toBe('br');
-      })
-    );
-  });
-
-  describe('property to attribute mapping', function() {
-    describe('string properties', function() {
-      itRenders('renders simple numbers', (render) => {
-        return render(<div width={30}/>).then(e => expect(e.getAttribute('width')).toBe('30'));
-      });
-
-      itRenders('renders simple strings', (render) => {
-        return render(<div width={'30'}/>).then(e => expect(e.getAttribute('width')).toBe('30'));
-      });
-
-      // this seems like it might mask programmer error, but it's existing behavior.
-      itRenders('renders string prop with true value', render =>
-        render(<a href={true}/>).then(e => expect(e.getAttribute('href')).toBe('true')));
-
-      // this seems like it might mask programmer error, but it's existing behavior.
-      itRenders('renders string prop with false value', render =>
-        render(<a href={false}/>).then(e => expect(e.getAttribute('href')).toBe('false')));
-
-      // this seems like somewhat odd behavior, as it isn't how <a html> works
-      // in HTML, but it's existing behavior.
-      itRenders('renders string prop with true value', render =>
-        /* eslint-disable react/jsx-boolean-value */
-        render(<a href/>).then(e => expect(e.getAttribute('href')).toBe('true')));
-        /* eslint-enable react/jsx-boolean-value */
-    });
-
-    describe('boolean properties', function() {
-      itRenders('renders boolean prop with true value', render =>
-        render(<div hidden={true}/>).then(e => expect(e.getAttribute('hidden')).toBe('')));
-
-      itRenders('renders boolean prop with false value', render =>
-        render(<div hidden={false}/>).then(e => expect(e.getAttribute('hidden')).toBe(null)));
-
-      itRenders('renders boolean prop with missing value', render => {
-        /* eslint-disable react/jsx-boolean-value */
-        return render(<div hidden/>).then(e => expect(e.getAttribute('hidden')).toBe(''));
-        /* eslint-enable react/jsx-boolean-value */
-      });
-
-      itRenders('renders boolean prop with self value', render => {
-        return render(<div hidden="hidden"/>).then(e => expect(e.getAttribute('hidden')).toBe(''));
-      });
-
-      // this does not seem like correct behavior, since hidden="" in HTML indicates
-      // that the boolean property is present. however, it is how the current code
-      // behaves, so the test is included here.
-      itRenders('renders boolean prop with "" value', render =>
-        render(<div hidden=""/>).then(e => expect(e.getAttribute('hidden')).toBe(null)));
-
-      // this seems like it might mask programmer error, but it's existing behavior.
-      itRenders('renders boolean prop with string value', render =>
-        render(<div hidden="foo"/>).then(e => expect(e.getAttribute('hidden')).toBe('')));
-
-      // this seems like it might mask programmer error, but it's existing behavior.
-      itRenders('renders boolean prop with array value', render =>
-        render(<div hidden={['foo', 'bar']}/>).then(e => expect(e.getAttribute('hidden')).toBe('')));
-
-      // this seems like it might mask programmer error, but it's existing behavior.
-      itRenders('renders boolean prop with object value', render =>
-        render(<div hidden={{foo:'bar'}}/>).then(e => expect(e.getAttribute('hidden')).toBe('')));
-
-      // this seems like it might mask programmer error, but it's existing behavior.
-      itRenders('renders boolean prop with non-zero number value', render =>
-        render(<div hidden={10}/>).then(e => expect(e.getAttribute('hidden')).toBe('')));
-
-      // this seems like it might mask programmer error, but it's existing behavior.
-      itRenders('renders boolean prop with zero value', render =>
-        render(<div hidden={0}/>).then(e => expect(e.getAttribute('hidden')).toBe(null)));
-    });
-
-    describe('download property (combined boolean/string attribute)', function() {
-      itRenders('handles download prop with true value', render =>
-        render(<a download={true}/>).then(e => expect(e.getAttribute('download')).toBe('')));
-
-      itRenders('handles download prop with false value', render =>
-        render(<a download={false}/>).then(e => expect(e.getAttribute('download')).toBe(null)));
-
-      itRenders('handles download prop with no value', render =>
-        /* eslint-disable react/jsx-boolean-value */
-        render(<a download/>).then(e => expect(e.getAttribute('download')).toBe('')));
-        /* eslint-enable react/jsx-boolean-value */
-
-      itRenders('handles download prop with string value', render =>
-        render(<a download="myfile"/>).then(e => expect(e.getAttribute('download')).toBe('myfile')));
-
-      itRenders('handles download prop with string "true" value', render =>
-        render(<a download={'true'}/>).then(e => expect(e.getAttribute('download')).toBe('true')));
-    });
-
-    describe('className property', function() {
-      itRenders('renders className prop with string value', render =>
-        render(<div className="myClassName"/>).then(e => expect(e.getAttribute('class')).toBe('myClassName')));
-
-      itRenders('renders className prop with empty string value', render =>
-        render(<div className=""/>).then(e => expect(e.getAttribute('class')).toBe('')));
-
-      // this probably is just masking programmer error, but it is existing behavior.
-      itRenders('renders className prop with true value', render =>
-        render(<div className={true}/>).then(e => expect(e.getAttribute('class')).toBe('true')));
-
-      // this probably is just masking programmer error, but it is existing behavior.
-      itRenders('renders className prop with false value', render =>
-        render(<div className={false}/>).then(e => expect(e.getAttribute('class')).toBe('false')));
-
-      // this probably is just masking programmer error, but it is existing behavior.
-      /* eslint-disable react/jsx-boolean-value */
-      itRenders('renders className prop with false value', render =>
-        render(<div className/>).then(e => expect(e.getAttribute('class')).toBe('true')));
-      /* eslint-enable react/jsx-boolean-value */
-    });
-
-    describe('htmlFor property', function() {
-      itRenders('renders htmlFor with string value', render =>
-        render(<div htmlFor="myFor"/>).then(e => expect(e.getAttribute('for')).toBe('myFor')));
-
-      itRenders('renders htmlFor with an empty string', render =>
-        render(<div htmlFor=""/>).then(e => expect(e.getAttribute('for')).toBe('')));
-
-      // this probably is just masking programmer error, but it is existing behavior.
-      itRenders('renders className prop with true value', render =>
-        render(<div htmlFor={true}/>).then(e => expect(e.getAttribute('for')).toBe('true')));
-
-      // this probably is just masking programmer error, but it is existing behavior.
-      itRenders('renders className prop with false value', render =>
-        render(<div htmlFor={false}/>).then(e => expect(e.getAttribute('for')).toBe('false')));
-
-      // this probably is just masking programmer error, but it is existing behavior.
-      /* eslint-disable react/jsx-boolean-value */
-      itRenders('renders className prop with false value', render =>
-        render(<div htmlFor/>).then(e => expect(e.getAttribute('for')).toBe('true')));
-      /* eslint-enable react/jsx-boolean-value */
-
-    });
-
-    describe('props with special meaning in React', function() {
-      itRenders('does not render ref property as an attribute', render => {
-        class RefComponent extends React.Component {
-          render() {
-            return <div ref="foo"/>;
-          }
-        }
-        return render(<RefComponent/>).then(e => expect(e.getAttribute('ref')).toBe(null));
-      });
-
-      itRenders('does not render children property as an attribute', render =>
-        render(React.createElement('div', {}, 'foo')).then(e => expect(e.getAttribute('children')).toBe(null)));
-
-      itRenders('does not render key property as an attribute', render =>
-        render(<div key="foo"/>).then(e => expect(e.getAttribute('key')).toBe(null)));
-
-      itRenders('does not render dangerouslySetInnerHTML as an attribute', render =>
-        render(<div dangerouslySetInnerHTML={{__html:'foo'}}/>)
-          .then(e => expect(e.getAttribute('dangerouslySetInnerHTML')).toBe(null)));
-    });
-
-    describe('unknown attributes', function() {
-      itRenders('does not render unknown attributes', render =>
-        render(<div foo="bar"/>, 1).then(e => expect(e.getAttribute('foo')).toBe(null)));
-
-      itRenders('does render unknown data- attributes', render =>
-        render(<div data-foo="bar"/>).then(e => expect(e.getAttribute('data-foo')).toBe('bar')));
-
-      itRenders('does not render unknown attributes for non-standard elements', render =>
-        render(<nonstandard foo="bar"/>, 1).then(e => expect(e.getAttribute('foo')).toBe(null)));
-
-      itRenders('does render unknown attributes for custom elements', render =>
-        render(<custom-element foo="bar"/>).then(e => expect(e.getAttribute('foo')).toBe('bar')));
-
-      itRenders('does render unknown attributes for custom elements using is', render =>
-        render(<div is="custom-element" foo="bar"/>).then(e => expect(e.getAttribute('foo')).toBe('bar')));
-    });
-
-    itRenders('does not render HTML events', render =>
-      render(<div onClick={() => {}}/>).then(e => {
-        expect(e.getAttribute('onClick')).toBe(null);
-        expect(e.getAttribute('onClick')).toBe(null);
-        expect(e.getAttribute('click')).toBe(null);
-      })
-    );
-  });
-
-  describe('components and children', function() {
-    function expectNode(node, type, value) {
-      expect(node).not.toBe(null);
-      expect(node.nodeType).toBe(type);
-      expect(node.nodeValue).toMatch(value);
-    }
-
-    function expectTextNode(node, text) {
-      expectNode(node, COMMENT_NODE_TYPE, / react-text: [0-9]+ /);
-      if (text.length > 0) {
-        node = node.nextSibling;
-        expectNode(node, TEXT_NODE_TYPE, text);
-      }
-      expectNode(node.nextSibling, COMMENT_NODE_TYPE, / \/react-text /);
-    }
-
-    function expectEmptyNode(node) {
-      expectNode(node, COMMENT_NODE_TYPE, / react-empty: [0-9]+ /);
-    }
-
-    describe('elements with text children', function() {
-      itRenders('renders a div with text', render =>
-        render(<div>Text</div>).then(e => {
-          expect(e.tagName.toLowerCase()).toBe('div');
-          expect(e.childNodes.length).toBe(1);
-          expectNode(e.firstChild, TEXT_NODE_TYPE, 'Text');
-        }));
-      itRenders('renders a div with text with flanking whitespace', render =>
-        render(<div>  Text </div>).then(e => {
-          expect(e.childNodes.length).toBe(1);
-          expectNode(e.childNodes[0], TEXT_NODE_TYPE, '  Text ');
-        }));
-      itRenders('renders a div with text', render =>
-        render(<div>{'Text'}</div>).then(e => {
-          expect(e.childNodes.length).toBe(1);
-          expectNode(e.firstChild, TEXT_NODE_TYPE, 'Text');
-        }));
-      itRenders('renders a div with blank text child', render =>
-        render(<div>{''}</div>).then(e => {
-          expect(e.childNodes.length).toBe(0);
-        }));
-      itRenders('renders a div with blank text children', render =>
-        render(<div>{''}{''}{''}</div>).then(e => {
-          expect(e.childNodes.length).toBe(6);
-          expectTextNode(e.childNodes[0], '');
-          expectTextNode(e.childNodes[2], '');
-          expectTextNode(e.childNodes[4], '');
-        }));
-      itRenders('renders a div with whitespace children', render =>
-        render(<div>{' '}{' '}{' '}</div>).then(e => {
-          expect(e.childNodes.length).toBe(9);
-          expectTextNode(e.childNodes[0], ' ');
-          expectTextNode(e.childNodes[3], ' ');
-          expectTextNode(e.childNodes[6], ' ');
-        }));
-      itRenders('renders a div with text sibling to a node', render =>
-        render(<div>Text<span>More Text</span></div>).then(e => {
-          expect(e.childNodes.length).toBe(4);
-          expectTextNode(e.childNodes[0], 'Text');
-          expect(e.childNodes[3].tagName.toLowerCase()).toBe('span');
-          expect(e.childNodes[3].childNodes.length).toBe(1);
-          expectNode(e.childNodes[3].firstChild, TEXT_NODE_TYPE, 'More Text');
-        }));
-      itRenders('renders a non-standard element with text', render =>
-        render(<nonstandard>Text</nonstandard>).then(e => {
-          expect(e.tagName.toLowerCase()).toBe('nonstandard');
-          expect(e.childNodes.length).toBe(1);
-          expectNode(e.firstChild, TEXT_NODE_TYPE, 'Text');
-        }));
-      itRenders('renders a custom element with text', render =>
-        render(<custom-element>Text</custom-element>).then(e => {
-          expect(e.tagName.toLowerCase()).toBe('custom-element');
-          expect(e.childNodes.length).toBe(1);
-          expectNode(e.firstChild, TEXT_NODE_TYPE, 'Text');
-        }));
-      itRenders('renders leading blank children with comments when there are multiple children', (render) => {
-        return render(<div>{''}foo</div>).then(e => {
-          expect(e.childNodes.length).toBe(5);
-          expectTextNode(e.childNodes[0], '');
-          expectTextNode(e.childNodes[2], 'foo');
-        });
-      });
-
-      itRenders('renders trailing blank children with comments when there are multiple children', (render) => {
-        return render(<div>foo{''}</div>).then(e => {
-          expect(e.childNodes.length).toBe(5);
-          expectTextNode(e.childNodes[0], 'foo');
-          expectTextNode(e.childNodes[3], '');
-        });
-      });
-
-      itRenders('renders an element with just one text child without comments', (render) => {
-        return render(<div>foo</div>).then(e => {
-          expect(e.childNodes.length).toBe(1);
-          expectNode(e.firstChild, TEXT_NODE_TYPE, 'foo');
-        });
-      });
-
-      itRenders('renders an element with two text children with comments', (render) => {
-        return render(<div>{'foo'}{'bar'}</div>).then(e => {
-          expect(e.childNodes.length).toBe(6);
-          expectTextNode(e.childNodes[0], 'foo');
-          expectTextNode(e.childNodes[3], 'bar');
-        });
-      });
-    });
-
-    describe('elements with number children', function() {
-      itRenders('renders a number as single child',
-        render => render(<div>{3}</div>).then(e => expect(e.textContent).toBe('3')));
-
-      // zero is falsey, so it could look like no children if the code isn't careful.
-      itRenders('renders zero as single child',
-        render => render(<div>{0}</div>).then(e => expect(e.textContent).toBe('0')));
-
-      itRenders('renders an element with number and text children with comments', (render) => {
-        return render(<div>{'foo'}{40}</div>).then(e => {
-          expect(e.childNodes.length).toBe(6);
-          expectTextNode(e.childNodes[0], 'foo');
-          expectTextNode(e.childNodes[3], '40');
-        });
-      });
-    });
-
-    describe('null, false, and undefined children', function() {
-      itRenders('renders null single child as blank',
-        render => render(<div>{null}</div>).then(e => expect(e.childNodes.length).toBe(0)));
-      itRenders('renders false single child as blank',
-        render => render(<div>{false}</div>).then(e => expect(e.childNodes.length).toBe(0)));
-      itRenders('renders undefined single child as blank',
-        render => render(<div>{undefined}</div>).then(e => expect(e.childNodes.length).toBe(0)));
-      itRenders('renders a null component as empty', (render) => {
-        const NullComponent = () => null;
-        return render(<NullComponent/>).then(e => expectEmptyNode(e));
-      });
-
-      itRenders('renders a null component children as empty', (render) => {
-        const NullComponent = () => null;
-        return render(<div><NullComponent/></div>).then(e => {
-          expect(e.childNodes.length).toBe(1);
-          expectEmptyNode(e.firstChild);
-        });
-      });
-
-      itRenders('renders a false component as empty', (render) => {
-        const FalseComponent = () => false;
-        return render(<FalseComponent />).then(e => expectEmptyNode(e));
-      });
-
-      itRenders('renders null children as blank', (render) => {
-        return render(<div>{null}foo</div>).then(e => {
-          expect(e.childNodes.length).toBe(3);
-          expectTextNode(e.childNodes[0], 'foo');
-        });
-      });
-
-      itRenders('renders false children as blank', (render) => {
-        return render(<div>{false}foo</div>).then(e => {
-          expect(e.childNodes.length).toBe(3);
-          expectTextNode(e.childNodes[0], 'foo');
-        });
-      });
-
-      itRenders('renders null and false children together as blank', (render) => {
-        return render(<div>{false}{null}foo{null}{false}</div>).then(e => {
-          expect(e.childNodes.length).toBe(3);
-          expectTextNode(e.childNodes[0], 'foo');
-        });
-      });
-
-      itRenders('renders only null and false children as blank', (render) => {
-        return render(<div>{false}{null}{null}{false}</div>).then(e => {
-          expect(e.childNodes.length).toBe(0);
-        });
-      });
-    });
-
-    describe('elements with implicit namespaces', function() {
-      itRenders('renders an svg element', render =>
-        render(<svg/>).then(e => {
-          expect(e.childNodes.length).toBe(0);
-          expect(e.tagName.toLowerCase()).toBe('svg');
-          expect(e.namespaceURI).toBe('http://www.w3.org/2000/svg');
-        }));
-      itRenders('renders svg element with an xlink', render =>
-        render(<svg><image xlinkHref="http://i.imgur.com/w7GCRPb.png"/></svg>).then(e => {
-          e = e.firstChild;
-          expect(e.childNodes.length).toBe(0);
-          expect(e.tagName.toLowerCase()).toBe('image');
-          expect(e.namespaceURI).toBe('http://www.w3.org/2000/svg');
-          expect(e.getAttributeNS('http://www.w3.org/1999/xlink', 'href')).toBe('http://i.imgur.com/w7GCRPb.png');
-        }));
-      itRenders('renders a math element', render =>
-        render(<math/>).then(e => {
-          expect(e.childNodes.length).toBe(0);
-          expect(e.tagName.toLowerCase()).toBe('math');
-          expect(e.namespaceURI).toBe('http://www.w3.org/1998/Math/MathML');
-        }));
-    });
-    // specially wrapped components
-    // (see the big switch near the beginning ofReactDOMComponent.mountComponent)
-    itRenders('renders an img', render =>
-      render(<img/>).then(e => {
-        expect(e.childNodes.length).toBe(0);
-        expect(e.nextSibling).toBe(null);
-        expect(e.tagName.toLowerCase()).toBe('img');
-      }));
-    itRenders('renders a button', render =>
-      render(<button/>).then(e => {
-        expect(e.childNodes.length).toBe(0);
-        expect(e.nextSibling).toBe(null);
-        expect(e.tagName.toLowerCase()).toBe('button');
-      }));
-
-    itRenders('renders a div with dangerouslySetInnerHTML',
-      render => render(<div dangerouslySetInnerHTML={{__html:"<span id='child'/>"}}/>).then(e => {
-        expect(e.childNodes.length).toBe(1);
-        expect(e.firstChild.tagName.toLowerCase()).toBe('span');
-        expect(e.firstChild.getAttribute('id')).toBe('child');
-        expect(e.firstChild.childNodes.length).toBe(0);
-      }));
-
-    describe('newline-eating elements', function() {
-      itRenders('renders a newline-eating tag with content not starting with \\n',
-        render => render(<pre>Hello</pre>).then(e => expect(e.textContent).toBe('Hello')));
-      itRenders('renders a newline-eating tag with content starting with \\n',
-        render => render(<pre>{'\nHello'}</pre>).then(e => expect(e.textContent).toBe('\nHello')));
-      itRenders('renders a normal tag with content starting with \\n',
-        render => render(<div>{'\nHello'}</div>).then(e => expect(e.textContent).toBe('\nHello')));
-    });
-
-    describe('different component implementations', function() {
-      function checkFooDiv(e) {
-        expect(e.childNodes.length).toBe(1);
-        expectNode(e.firstChild, TEXT_NODE_TYPE, 'foo');
-      }
-
-      itRenders('renders stateless components', render => {
-        const StatelessComponent = () => <div>foo</div>;
-        return render(<StatelessComponent/>).then(checkFooDiv);
-      });
-
-      itRenders('renders React.createClass components', render => {
-        const RccComponent = React.createClass({
-          render: function() {
-            return <div>foo</div>;
-          },
-        });
-        return render(<RccComponent/>).then(checkFooDiv);
-      });
-
-      itRenders('renders ES6 class components', render => {
-        class ClassComponent extends React.Component {
-          render() {
-            return <div>foo</div>;
-          }
-        }
-        return render(<ClassComponent/>).then(checkFooDiv);
-      });
-
-      itRenders('renders factory components', render => {
-        const FactoryComponent = () => {
-          return {
-            render: function() {
-              return <div>foo</div>;
-            },
-          };
-        };
-        return render(<FactoryComponent/>).then(checkFooDiv);
-      });
-    });
-
-    describe('component hierarchies', function() {
-      itRenders('renders single child hierarchies of components', render => {
-        const Component = (props) => <div>{props.children}</div>;
-        return render(
-          <Component>
-            <Component>
-              <Component>
-                <Component/>
-              </Component>
-            </Component>
-          </Component>)
-          .then(element => {
-            for (var i = 0; i < 3; i++) {
-              expect(element.tagName.toLowerCase()).toBe('div');
-              expect(element.childNodes.length).toBe(1);
-              element = element.firstChild;
-            }
-            expect(element.tagName.toLowerCase()).toBe('div');
-            expect(element.childNodes.length).toBe(0);
-          });
-      });
-
-      itRenders('renders multi-child hierarchies of components', render => {
-        const Component = (props) => <div>{props.children}</div>;
-        return render(
-          <Component>
-            <Component>
-              <Component/><Component/>
-            </Component>
-            <Component>
-              <Component/><Component/>
-            </Component>
-          </Component>)
-          .then(element => {
-            expect(element.tagName.toLowerCase()).toBe('div');
-            expect(element.childNodes.length).toBe(2);
-            for (var i = 0; i < 2; i++) {
-              var child = element.childNodes[i];
-              expect(child.tagName.toLowerCase()).toBe('div');
-              expect(child.childNodes.length).toBe(2);
-              for (var j = 0; j < 2; j++) {
-                var grandchild = child.childNodes[j];
-                expect(grandchild.tagName.toLowerCase()).toBe('div');
-                expect(grandchild.childNodes.length).toBe(0);
-              }
-            }
-          });
-      });
-
-      itRenders('renders a div with a child', render =>
-        render(<div id="parent"><div id="child"/></div>).then(e => {
-          expect(e.id).toBe('parent');
-          expect(e.childNodes.length).toBe(1);
-          expect(e.childNodes[0].id).toBe('child');
-          expect(e.childNodes[0].childNodes.length).toBe(0);
-        }));
-      itRenders('renders a div with multiple children', render =>
-        render(<div id="parent"><div id="child1"/><div id="child2"/></div>).then(e => {
-          expect(e.id).toBe('parent');
-          expect(e.childNodes.length).toBe(2);
-          expect(e.childNodes[0].id).toBe('child1');
-          expect(e.childNodes[0].childNodes.length).toBe(0);
-          expect(e.childNodes[1].id).toBe('child2');
-          expect(e.childNodes[1].childNodes.length).toBe(0);
-        }));
-      itRenders('renders a div with multiple children separated by whitespace', render =>
-        render(<div id="parent"><div id="child1"/> <div id="child2"/></div>).then(e => {
-          expect(e.id).toBe('parent');
-          expect(e.childNodes.length).toBe(5);
-          expect(e.childNodes[0].id).toBe('child1');
-          expect(e.childNodes[0].childNodes.length).toBe(0);
-          expectTextNode(e.childNodes[1], ' ');
-          expect(e.childNodes[4].id).toBe('child2');
-          expect(e.childNodes[4].childNodes.length).toBe(0);
-        }));
-      itRenders('renders a div with a child surrounded by whitespace', render =>
-        render(<div id="parent">  <div id="child"/>   </div>).then(e => { // eslint-disable-line no-multi-spaces
-          expect(e.id).toBe('parent');
-          expect(e.childNodes.length).toBe(7);
-          expectTextNode(e.childNodes[0], '  ');
-          expect(e.childNodes[3].id).toBe('child');
-          expect(e.childNodes[3].childNodes.length).toBe(0);
-          expectTextNode(e.childNodes[4], '   ');
-        }));
-    });
-
-    describe('escaping >, <, and &', function() {
-      itRenders('escapes >,<, and & as single child', render => {
-        return render(<div>{'<span>Text&quot;</span>'}</div>).then(e => {
-          expect(e.childNodes.length).toBe(1);
-          expectNode(e.firstChild, TEXT_NODE_TYPE, '<span>Text&quot;</span>');
-        });
-      });
-
-      itRenders('escapes >,<, and & as multiple children', render => {
-        return render(<div>{'<span>Text1&quot;</span>'}{'<span>Text2&quot;</span>'}</div>).then(e => {
-          expect(e.childNodes.length).toBe(6);
-          expectTextNode(e.childNodes[0], '<span>Text1&quot;</span>');
-          expectTextNode(e.childNodes[3], '<span>Text2&quot;</span>');
-        });
-      });
-    });
-
-    describe('components that throw errors', function() {
-      itThrowsOnRender('throws rendering a string component', (render) => {
-        const StringComponent = () => 'foo';
-        return render(<StringComponent/>, 1);
-      });
-
-      itThrowsOnRender('throws rendering an undefined component', (render) => {
-        const UndefinedComponent = () => undefined;
-        return render(<UndefinedComponent/>, 1);
-      });
-
-      itThrowsOnRender('throws rendering a number component', (render) => {
-        const NumberComponent = () => 54;
-        return render(<NumberComponent/>, 1);
-      });
-
-      itThrowsOnRender('throws when rendering null', render => render(null));
-      itThrowsOnRender('throws when rendering false', render => render(false));
-      itThrowsOnRender('throws when rendering undefined', render => render(undefined));
-      itThrowsOnRender('throws when rendering number', render => render(30));
-      itThrowsOnRender('throws when rendering string', render => render('foo'));
-    });
-  });
-
-  describe('form controls', function() {
-    describe('inputs', function() {
-      itRenders('can render an input with a value', (render) => {
-        return Promise.all([
-          render(<input value="foo" onChange={() => {}}/>).then(e =>
-            expect(e.getAttribute('value') || e.value).toBe('foo')),
-          render(<input value="foo" readOnly={true}/>).then(e =>
-            expect(e.getAttribute('value') || e.value).toBe('foo')),
-        ]);
-      });
-
-      itRenders('can render an input with a value and no onChange/readOnly', render => {
-        return render(<input value="foo"/>, 1)
-          .then(element => expect(element.getAttribute('value') || element.value).toBe('foo'));
-      });
-
-      itRenders('can render an input with a defaultValue', (render) => {
-        return render(<input defaultValue="foo"/>).then(e => {
-          expect(e.getAttribute('value') || e.value).toBe('foo');
-          expect(e.getAttribute('defaultValue')).toBe(null);
-        });
-      });
-
-      itRenders('can render an input with both a value and defaultValue part 1', render => {
-        return render(<input value="foo" defaultValue="bar" readOnly={true}/>, 1)
-          .then(element => {
-            expect(element.getAttribute('value') || element.value).toBe('foo');
-            expect(element.getAttribute('defaultValue')).toBe(null);
-          });
-      });
-
-      itRenders('can render an input with both a value and defaultValue part 2', render => {
-        return render(<input defaultValue="bar" value="foo" readOnly={true}/>, 1)
-          .then(element => {
-            expect(element.getAttribute('value') || element.value).toBe('foo');
-            expect(element.getAttribute('defaultValue')).toBe(null);
-          });
-      });
-    });
-
-    describe('checkboxes', function() {
-      itRenders('can render a checkbox that is checked', (render) => {
-        return Promise.all([
-          render(<input type="checkbox" checked={true} onChange={() => {}}/>)
-            .then(e => expect(e.checked).toBe(true)),
-          render(<input type="checkbox" checked={true} readOnly={true}/>)
-            .then(e => expect(e.checked).toBe(true)),
-        ]);
-      });
-
-      itRenders('can render a checkbox that is checked and no onChange/readOnly', render => {
-        return render(<input type="checkbox" checked={true}/>, 1)
-          .then(element => expect(element.checked).toBe(true));
-      });
-
-      itRenders('can render a checkbox with defaultChecked', (render) => {
-        return render(<input type="checkbox" defaultChecked={true}/>).then(e => {
-          expect(e.checked).toBe(true);
-          expect(e.getAttribute('defaultChecked')).toBe(null);
-        });
-      });
-
-      itRenders('can render a checkbox with both a checked and defaultChecked part 1', render => {
-        return render(<input type="checkbox" checked={true} defaultChecked={false} readOnly={true}/>, 1)
-          .then(element => {
-            expect(element.checked).toBe(true);
-            expect(element.getAttribute('defaultChecked')).toBe(null);
-          });
-      });
-
-      itRenders('can render a checkbox with both a checked and defaultChecked part 2', render => {
-        return render(<input type="checkbox" defaultChecked={false} checked={true} readOnly={true}/>, 1)
-          .then(element => {
-            expect(element.checked).toBe(true);
-            expect(element.getAttribute('defaultChecked')).toBe(null);
-          });
-      });
-    });
-
-    describe('textareas', function() {
-      // textareas
-      // ---------
-      itRenders('can render a textarea with a value', (render) => {
-        return Promise.all([
-          render(<textarea value="foo" onChange={() => {}}/>).then(e => {
-            expect(e.getAttribute('value')).toBe(null);
-            expect(e.value).toBe('foo');
-          }),
-          render(<textarea value="foo" readOnly={true}/>).then(e => {
-            expect(e.getAttribute('value')).toBe(null);
-            expect(e.value).toBe('foo');
-          }),
-        ]);
-      });
-
-      itRenders('can render a textarea with a value and no onChange/readOnly', render => {
-        return render(<textarea value="foo"/>, 1)
-          .then(element => {
-            expect(element.getAttribute('value')).toBe(null);
-            expect(element.value).toBe('foo');
-          });
-      });
-
-      itRenders('can render a textarea with a defaultValue', (render) => {
-        return render(<textarea defaultValue="foo"/>).then(e => {
-          expect(e.getAttribute('value')).toBe(null);
-          expect(e.getAttribute('defaultValue')).toBe(null);
-          expect(e.value).toBe('foo');
-        });
-      });
-
-      itRenders('can render a textarea with both a value and defaultValue part 1', render => {
-        return render(<textarea value="foo" defaultValue="bar" readOnly={true}/>, 1)
-          .then(element => {
-            expect(element.getAttribute('value')).toBe(null);
-            expect(element.getAttribute('defaultValue')).toBe(null);
-            expect(element.value).toBe('foo');
-          });
-      });
-
-      itRenders('can render a textarea with both a value and defaultValue part 2', render => {
-        return render(<textarea defaultValue="bar" value="foo" readOnly={true}/>, 1)
-          .then(element => {
-            expect(element.getAttribute('value')).toBe(null);
-            expect(element.getAttribute('defaultValue')).toBe(null);
-            expect(element.value).toBe('foo');
-          });
-      });
-    });
-
-    describe('selects', function() {
-      var options;
-      beforeEach(function() {
-        options = [
-          <option key={1} value="foo" id="foo">Foo</option>,
-          <option key={2} value="bar" id="bar">Bar</option>,
-          <option key={3} value="baz" id="baz">Baz</option>,
-        ];
-      });
-
-      const expectSelectValue = (element, selected) => {
-        // the select shouldn't have a value or defaultValue attribute.
-        expect(element.getAttribute('value')).toBe(null);
-        expect(element.getAttribute('defaultValue')).toBe(null);
-
-        ['foo', 'bar', 'baz'].forEach((value) => {
-          const selectedValue = (selected.indexOf(value) !== -1);
-          var option = element.querySelector(`#${value}`);
-          expect(option.selected).toBe(selectedValue);
-        });
-      };
-      itRenders('can render a select with a value', (render) => {
-        return Promise.all([
-          render(<select value="bar" onChange={() => {}}>{options}</select>)
-            .then(e => expectSelectValue(e, ['bar'])),
-          render(<select value="bar" readOnly={true}>{options}</select>)
-            .then(e => expectSelectValue(e, ['bar'])),
-          render(<select value={['bar', 'baz']} multiple={true} readOnly={true}>{options}</select>)
-            .then(e => expectSelectValue(e, ['bar', 'baz'])),
-        ]);
-      });
-
-      itRenders('can render a select with a value and no onChange/readOnly', render => {
-        return render(<select value="bar">{options}</select>, 1)
-          .then(element => expectSelectValue(element, ['bar']));
-      });
-
-      itRenders('can render a select with a defaultValue', (render) => {
-        return render(<select defaultValue="bar">{options}</select>)
-          .then(e => expectSelectValue(e, ['bar']));
-      });
-
-      itRenders('can render a select with both a value and defaultValue part 1', render => {
-        return render(<select value="bar" defaultValue="baz" readOnly={true}>{options}</select>, 1)
-          .then(element => expectSelectValue(element, ['bar']));
-      });
-
-      itRenders('can render a select with both a value and defaultValue part 2', render => {
-        return render(<select defaultValue="baz" value="bar" readOnly={true}>{options}</select>, 1)
-          .then(element => expectSelectValue(element, ['bar']));
-      });
-    });
-
-    // helper function that creates a controlled input
-    const getControlledFieldClass = (initialValue, onChange = () => {}, TagName = 'input',
-      valueKey = 'value', extraProps = {}, children = null) => {
-      return class ControlledField extends React.Component {
-        constructor() {
-          super();
-          this.state = {[valueKey]: initialValue};
-        }
-        handleChange(event) {
-          onChange(event);
-          this.setState({[valueKey]: event.target[valueKey]});
-        }
-        render() {
-          return (<TagName type="text"
-            {...{[valueKey]: this.state[valueKey]}}
-            onChange={this.handleChange.bind(this)}
-            {...extraProps}>{children}</TagName>);
-        }
-      };
-    };
-
-    describe('user interaction with controlled inputs', function() {
-      const testControlledField = (render, initialValue, changedValue, TagName = 'input',
-        valueKey = 'value', extraProps = {}, children = null) => {
-
-        let changeCount = 0;
-        const ControlledField = getControlledFieldClass(
-          initialValue, () => changeCount++, TagName, valueKey, extraProps, children
-        );
-
-        return render(<ControlledField/>).then(e => {
-          expect(changeCount).toBe(0);
-          expect(e[valueKey]).toBe(initialValue);
-
-          // simulate a user typing.
-          e[valueKey] = changedValue;
-          ReactTestUtils.Simulate.change(e);
-
-          expect(changeCount).toBe(1);
-          expect(e[valueKey]).toBe(changedValue);
-        });
-      };
-
-      itClientRenders('should render a controlled text input',
-        render => testControlledField(render, 'Hello', 'Goodbye'));
-
-      itClientRenders('should render a controlled textarea',
-        render => testControlledField(render, 'Hello', 'Goodbye', 'textarea'));
-
-      itClientRenders('should render a controlled checkbox',
-        render => testControlledField(render, true, false, 'input', 'checked', {type:'checkbox'}));
-
-      itClientRenders('should render a controlled select',
-        render => testControlledField(render, 'B', 'A', 'select', 'value', {},
-          [
-            <option key="1" value="A">Option A</option>,
-            <option key="2" value="B">Option B</option>,
-          ]));
-    });
-
-    describe('user interaction with inputs before client render', function() {
-      // User interaction before client markup reconnect
-      const testFieldWithUserInteractionBeforeClientRender = (
-        element, initialValue = 'foo', changedValue = 'bar', valueKey = 'value'
-      ) => {
-        return serverRender(element).then(field => {
-          expect(field[valueKey]).toBe(initialValue);
-
-          // simulate a user typing in the field **before** client-side reconnect happens.
-          field[valueKey] = changedValue;
-
-          // reconnect to the server markup.
-          return renderIntoDom(element, field.parentNode).then(clientField => {
-            // verify that the input field was not replaced.
-            // Note that we cannot use expect(clientField).toBe(field) because
-            // of jest bug #1772
-            expect(clientField === field).toBe(true);
-            expect(clientField[valueKey]).toBe(changedValue);
-          });
-        });
-      };
-
-      it('should not blow away user-entered text on successful reconnect to an uncontrolled input', () => {
-        return testFieldWithUserInteractionBeforeClientRender(<input defaultValue="foo"/>, 'foo', 'bar');
-      });
-
-      it('should not blow away user-entered text on successful reconnect to a controlled input', () => {
-        let changeCount = 0;
-        const Component = getControlledFieldClass('foo', () => changeCount++);
-        return testFieldWithUserInteractionBeforeClientRender(<Component/>, 'foo', 'bar')
-          .then(() => expect(changeCount).toBe(0));
-      });
-
-      it('should not blow away user-entered text on successful reconnect to an uncontrolled checkbox', () => {
-        return testFieldWithUserInteractionBeforeClientRender(
-          <input type="checkbox" defaultChecked={true}/>, true, false, 'checked'
-        );
-      });
-
-      it('should not blow away user-entered text on successful reconnect to a controlled checkbox', () => {
-        let changeCount = 0;
-        const Component = getControlledFieldClass(true, () => changeCount++, 'input', 'checked', {type: 'checkbox'});
-        return testFieldWithUserInteractionBeforeClientRender(<Component/>, true, false, 'checked')
-          .then(() => expect(changeCount).toBe(0));
-      });
-
-      it('should not blow away user-entered text on successful reconnect to an uncontrolled textarea', () => {
-        return testFieldWithUserInteractionBeforeClientRender(
-          <textarea defaultValue="foo"/>, 'foo', 'bar', 'textContent');
-      });
-
-      it('should not blow away user-entered text on successful reconnect to a controlled textarea', () => {
-        let changeCount = 0;
-        const Component = getControlledFieldClass('foo', () => changeCount++, 'textarea', 'value');
-        return testFieldWithUserInteractionBeforeClientRender(<Component/>, 'foo', 'bar', 'textContent')
-          .then(() => expect(changeCount).toBe(0));
-      });
-    });
-  });
-
-  describe('lifecycle', function() {
-    itRenders('should call getInitialState for createClass components', (render) => {
-      const Component = React.createClass({
-        getInitialState: function() {
-          return {text: 'foo'};
-        },
-        render: function() {
-          return <div>{this.state.text}</div>;
-        },
-      });
-      return render(<Component/>).then(e => expect(e.textContent).toBe('foo'));
-    });
-  });
-
-  describe('context', function() {
-    itRenders('can render context', (render) => {
-      class ClassChildWithContext extends React.Component {
-        render() {
-          return <div id="classChild">{this.context.text}</div>;
-        }
-    }
-      ClassChildWithContext.contextTypes = {text: React.PropTypes.string};
-
-      function StatelessChildWithContext(props, context) {
-        return <div id="statelessChild">{context.text}</div>;
-      }
-      StatelessChildWithContext.contextTypes = {text: React.PropTypes.string};
-
-      class ClassChildWithoutContext extends React.Component {
-        render() {
-            // this should render blank; context isn't passed to this component.
-          return <div id="classWoChild">{this.context.text}</div>;
-        }
-      }
-
-      function StatelessChildWithoutContext(props, context) {
-        // this should render blank; context isn't passed to this component.
-        return <div id="statelessWoChild">{context.text}</div>;
-      }
-
-      class ClassChildWithWrongContext extends React.Component {
-        render() {
-            // this should render blank; context.text isn't passed to this component.
-          return <div id="classWrongChild">{this.context.text}</div>;
-        }
-      }
-      ClassChildWithWrongContext.contextTypes = {foo: React.PropTypes.string};
-
-      function StatelessChildWithWrongContext(props, context) {
-      // this should render blank; context.text isn't passed to this component.
-        return <div id="statelessWrongChild">{context.text}</div>;
-      }
-      StatelessChildWithWrongContext.contextTypes = {foo: React.PropTypes.string};
-
-      class Parent extends React.Component {
-        getChildContext() {
-          return {text: 'purple'};
-        }
-        render() {
-          return (
-          <div id="parent">
-            <ClassChildWithContext/>
-            <StatelessChildWithContext/>
-            <ClassChildWithWrongContext/>
-            <StatelessChildWithWrongContext/>
-            <ClassChildWithoutContext/>
-            <StatelessChildWithoutContext/>
-          </div>);
-        }
-    }
-      Parent.childContextTypes = {text: React.PropTypes.string };
-
-      return render(<Parent/>).then(e => {
-        expect(e.querySelector('#classChild').textContent).toBe('purple');
-        expect(e.querySelector('#statelessChild').textContent).toBe('purple');
-        expect(e.querySelector('#classWoChild').textContent).toBe('');
-        expect(e.querySelector('#statelessWoChild').textContent).toBe('');
-        expect(e.querySelector('#classWrongChild').textContent).toBe('');
-        expect(e.querySelector('#statelessWrongChild').textContent).toBe('');
-      });
-    });
-
-    itRenders('can pass context through to a grandchild', (render) => {
-      class ClassGrandchild extends React.Component {
-        render() {
-          return <div id="classGrandchild">{this.context.text}</div>;
-        }
-      }
-      ClassGrandchild.contextTypes = {text: React.PropTypes.string};
-
-      function StatelessGrandchild(props, context) {
-        return <div id="statelessGrandchild">{context.text}</div>;
-      }
-      StatelessGrandchild.contextTypes = {text: React.PropTypes.string};
-
-      class Child extends React.Component {
-        render() {
-          // Child has no contextTypes; contents of #childContext should be a blank string.
-          return (
-            <div id="child">
-              <div id="childContext">{this.context.text}</div>
-              <ClassGrandchild/>
-              <StatelessGrandchild/>
-            </div>);
-        }
-      }
-
-      class Parent extends React.Component {
-        getChildContext() {
-          return {text: 'purple'};
-        }
-        render() {
-          return <div id="parent"><Child/></div>;
-        }
-    }
-      Parent.childContextTypes = {text: React.PropTypes.string };
-
-      return render(<Parent/>).then(e => {
-        expect(e.querySelector('#childContext').textContent).toBe('');
-        expect(e.querySelector('#statelessGrandchild').textContent).toBe('purple');
-        expect(e.querySelector('#classGrandchild').textContent).toBe('purple');
-      });
-    });
-
-    itRenders('should let a child context override a parent context', (render) => {
-      class Parent extends React.Component {
-        getChildContext() {
-          return {text: 'purple'};
-        }
-        render() {
-          return <Child/>;
-        }
-      }
-      Parent.childContextTypes = {text: React.PropTypes.string};
-
-      class Child extends React.Component {
-        getChildContext() {
-          return {text: 'red'};
-        }
-        render() {
-          return <Grandchild/>;
-        }
-      }
-      Child.childContextTypes = {text: React.PropTypes.string};
-
-      const Grandchild = (props, context) => {
-        return <div>{context.text}</div>;
-      };
-      Grandchild.contextTypes = {text: React.PropTypes.string};
-
-      return render(<Parent/>).then(e => expect(e.textContent).toBe('red'));
-    });
-
-    itRenders('should merge a child context with a parent context', (render) => {
-      class Parent extends React.Component {
-        getChildContext() {
-          return {text1: 'purple'};
-        }
-        render() {
-          return <Child/>;
-        }
-      }
-      Parent.childContextTypes = {text1: React.PropTypes.string};
-
-      class Child extends React.Component {
-        getChildContext() {
-          return {text2: 'red'};
-        }
-        render() {
-          return <Grandchild/>;
-        }
-      }
-      Child.childContextTypes = {text2: React.PropTypes.string};
-
-      const Grandchild = (props, context) => {
-        return <div><div id="first">{context.text1}</div><div id="second">{context.text2}</div></div>;
-      };
-      Grandchild.contextTypes = {text1: React.PropTypes.string, text2: React.PropTypes.string};
-
-      return render(<Parent/>).then(e => {
-        expect(e.querySelector('#first').textContent).toBe('purple');
-        expect(e.querySelector('#second').textContent).toBe('red');
-      });
-    });
-
-    itRenders('should run componentWillMount before getChildContext', (render) => {
-      class Parent extends React.Component {
-        getChildContext() {
-          return {text: this.state.text};
-        }
-        componentWillMount() {
-          this.setState({text: 'foo'});
-        }
-        render() {
-          return <Child/>;
-        }
-      }
-      Parent.childContextTypes = {text: React.PropTypes.string};
-
-      const Child = (props, context) => {
-        return <div>{context.text}</div>;
-      };
-      Child.contextTypes = {text: React.PropTypes.string};
-
-      return render(<Parent/>).then(e => expect(e.textContent).toBe('foo'));
-    });
-
-
-    itThrowsOnRender('throws if getChildContext exists without childContextTypes', render => {
-      class Component extends React.Component {
-        render() {
-          return <div/>;
-        }
-        getChildContext() {
-          return {foo: 'bar'};
-        }
-      }
-      return render(<Component/>);
-    });
-
-    itThrowsOnRender('throws if getChildContext returns a value not in childContextTypes', render => {
-      class Component extends React.Component {
-        render() {
-          return <div/>;
-        }
-        getChildContext() {
-          return {value1: 'foo', value2: 'bar'};
-        }
-      }
-      Component.childContextTypes = {value1: React.PropTypes.string};
-      return render(<Component/>);
-    });
-  });
-
-  describe('refs', function() {
-    // refs
-    it('should reconnect element with ref on server but not on client', () => {
-      let refCount = 0;
-      class RefsComponent extends React.Component {
-        render() {
-          return <div ref={(e) => refCount++}/>;
-        }
-      }
-      return expectMarkupMatch(<RefsComponent/>, <div/>)
-        .then(() => expect(refCount).toBe(0));
-    });
-
-    it('should reconnect element with ref on client but not on server', () => {
-      let refCount = 0;
-      class RefsComponent extends React.Component {
-        render() {
-          return <div ref={(e) => refCount++}/>;
-        }
-      }
-      return expectMarkupMatch(<div/>, <RefsComponent/>)
-        .then(() => expect(refCount).toBe(1));
-    });
-
-    it('should send the correct element to ref functions on client and not call them on server', () => {
-      let refElement = null;
-      class RefsComponent extends React.Component {
-        render() {
-          return <div ref={(e) => refElement = e}/>;
-        }
-      }
-      return clientRenderOnServerString(<RefsComponent/>).then(element => {
-        expect(refElement).not.toBe(null);
-        expect(refElement).toBe(element);
-      });
-    });
-
-    it('should have string refs on client when rendered over server markup', () => {
-      class RefsComponent extends React.Component {
-        render() {
-          return <div ref="myDiv"/>;
-        }
-      }
-
-      return new Promise((resolve) => {
-        const markup = ReactDOMServer.renderToString(<RefsComponent/>);
-        const root = document.createElement('div');
-        root.innerHTML = markup;
-        let component = null;
-        ReactDOM.render(<RefsComponent ref={e => component = e}/>, root, () => {
-          expect(component.refs.myDiv).toBe(root.firstChild);
-          resolve();
-        });
-      });
-    });
-
-  });
-  describe('reconnecting to server markup', function() {
-    var EmptyComponent;
-    beforeEach(() => {
-      EmptyComponent = class extends React.Component {
-        render() {
-          return null;
-        }
-      };
-    });
-
-    describe('elements', function() {
-      describe('reconnecting different component implementations', function() {
-        let ES6ClassComponent, CreateClassComponent, PureComponent, bareElement;
-        beforeEach(() => {
-          // try each type of component on client and server.
-          ES6ClassComponent = class extends React.Component {
-            render() {
-              return <div id={this.props.id}/>;
-            }
-          };
-          CreateClassComponent = React.createClass({
-            render: function() {
-              return <div id={this.props.id}/>;
-            },
-          });
-          PureComponent = (props) => <div id={props.id}/>;
-          bareElement = <div id="foobarbaz"/>;
-        });
-
-        it('ES6 Class ==> ES6 Class', () =>
-          expectMarkupMatch(<ES6ClassComponent id="foobarbaz"/>, <ES6ClassComponent id="foobarbaz"/>));
-        it('ES6 Class ==> React.createClass', () =>
-          expectMarkupMatch(<ES6ClassComponent id="foobarbaz"/>, <CreateClassComponent id="foobarbaz"/>));
-        it('ES6 Class ==> Pure Component', () =>
-          expectMarkupMatch(<ES6ClassComponent id="foobarbaz"/>, <PureComponent id="foobarbaz"/>));
-        it('ES6 Class ==> Bare Element', () =>
-          expectMarkupMatch(<ES6ClassComponent id="foobarbaz"/>, bareElement));
-
-        it('React.createClass ==> ES6 Class', () =>
-          expectMarkupMatch(<CreateClassComponent id="foobarbaz"/>, <ES6ClassComponent id="foobarbaz"/>));
-        it('React.createClass ==> React.createClass', () =>
-          expectMarkupMatch(<CreateClassComponent id="foobarbaz"/>, <CreateClassComponent id="foobarbaz"/>));
-        it('React.createClass ==> Pure Component', () =>
-          expectMarkupMatch(<CreateClassComponent id="foobarbaz"/>, <PureComponent id="foobarbaz"/>));
-        it('React.createClass ==> Bare Element', () =>
-          expectMarkupMatch(<CreateClassComponent id="foobarbaz"/>, bareElement));
-
-        it('Pure Component ==> ES6 Class', () =>
-          expectMarkupMatch(<PureComponent id="foobarbaz"/>, <ES6ClassComponent id="foobarbaz"/>));
-        it('Pure Component ==> React.createClass', () =>
-          expectMarkupMatch(<PureComponent id="foobarbaz"/>, <CreateClassComponent id="foobarbaz"/>));
-        it('Pure Component ==> Pure Component', () =>
-          expectMarkupMatch(<PureComponent id="foobarbaz"/>, <PureComponent id="foobarbaz"/>));
-        it('Pure Component ==> Bare Element', () =>
-          expectMarkupMatch(<PureComponent id="foobarbaz"/>, bareElement));
-
-        it('Bare Element ==> ES6 Class', () =>
-          expectMarkupMatch(bareElement, <ES6ClassComponent id="foobarbaz"/>));
-        it('Bare Element ==> React.createClass', () =>
-          expectMarkupMatch(bareElement, <CreateClassComponent id="foobarbaz"/>));
-        it('Bare Element ==> Pure Component', () =>
-          expectMarkupMatch(bareElement, <PureComponent id="foobarbaz"/>));
-        it('Bare Element ==> Bare Element', () =>
-          expectMarkupMatch(bareElement, bareElement));
-      });
-
-      it('should error reconnecting different element types', () => expectMarkupMismatch(<div/>, <span/>));
-      it('should error reconnecting missing attributes', () => expectMarkupMismatch(<div id="foo"/>, <div/>));
-      it('should error reconnecting added attributes', () => expectMarkupMismatch(<div/>, <div id="foo"/>));
-      it('should error reconnecting different attribute values',
-        () => expectMarkupMismatch(<div id="foo"/>, <div id="bar"/>));
-    });
-
-    describe('text nodes', function() {
-      it('should reconnect a div with text in code block & a literal',
-        () => expectMarkupMatch(<div>{'Text'}</div>, <div>Text</div>));
-      it('should reconnect a div with text in two code blocks and a literal & code block', () =>
-        expectMarkupMatch(<div>{'Text1'}{'Text2'}</div>, <div>Text1{'Text2'}</div>));
-      it('should reconnect a div with a number and string version of number', () =>
-        expectMarkupMatch(<div>{2}</div>, <div>2</div>));
-      it('should error reconnecting different text',
-        () => expectMarkupMismatch(<div>Text</div>, <div>Other Text</div>));
-      it('should error reconnecting different numbers',
-        () => expectMarkupMismatch(<div>{2}</div>, <div>{3}</div>));
-      it('should error reconnecting different number from text',
-        () => expectMarkupMismatch(<div>{2}</div>, <div>3</div>));
-      it('should error reconnecting different text in code block',
-        () => expectMarkupMismatch(<div>{'Text1'}</div>, <div>{'Text2'}</div>));
-      it('should error reconnecting different text in two code blocks', () =>
-        expectMarkupMismatch(<div>{'Text1'}{'Text2'}</div>, <div>{'Text1'}{'Text3'}</div>));
-      it('should error reconnecting a div with text in code block and literal', () =>
-        expectMarkupMismatch(<div>Text1{'Text2'}</div>, <div>Text1{'Text3'}</div>));
-      it('should error reconnecting a div with text in code block and literal 2', () =>
-        expectMarkupMismatch(<div>{'Text1'}Text2</div>, <div>{'Text1'}Text3</div>));
-    });
-
-    describe('element trees and children', function() {
-      it('should error reconnecting missing children', () => expectMarkupMismatch(<div><div/></div>, <div/>));
-      it('should error reconnecting added children', () => expectMarkupMismatch(<div/>, <div><div/></div>));
-      it('should error reconnecting more children',
-        () => expectMarkupMismatch(<div><div/></div>, <div><div/><div/></div>));
-      it('should error reconnecting fewer children',
-        () => expectMarkupMismatch(<div><div/><div/></div>, <div><div/></div>));
-      it('should error reconnecting reordered children',
-        () => expectMarkupMismatch(<div><div/><span/></div>, <div><span/><div/></div>));
-      it('should error reconnecting a div with children separated by whitespace on the client',
-          () => expectMarkupMismatch(
-            <div id="parent"><div id="child1"/><div id="child2"/></div>,
-            <div id="parent"><div id="child1"/>      <div id="child2"/></div>)); // eslint-disable-line no-multi-spaces
-      it('should error reconnecting a div with children separated by different whitespace on the server',
-        () => expectMarkupMismatch(
-          <div id="parent"><div id="child1"/>      <div id="child2"/></div>, // eslint-disable-line no-multi-spaces
-          <div id="parent"><div id="child1"/><div id="child2"/></div>));
-      it('should error reconnecting a div with children separated by different whitespace',
-          () => expectMarkupMismatch(
-            <div id="parent"><div id="child1"/> <div id="child2"/></div>,
-            <div id="parent"><div id="child1"/>      <div id="child2"/></div>)); // eslint-disable-line no-multi-spaces
-      it('can distinguish an empty component from a dom node', () =>
-        expectMarkupMismatch(<div><span/></div>, <div><EmptyComponent/></div>));
-      it('can distinguish an empty component from an empty text component', () =>
-        expectMarkupMismatch(<div><EmptyComponent/></div>, <div>{''}</div>));
-
-      it('should reconnect if component trees differ but resulting markup is the same', () => {
-        class Component1 extends React.Component {
-          render() {
-            return <span id="foobar"/>;
-          }
-        }
-        class Component2 extends React.Component {
-          render() {
-            return <span id="foobar"/>;
-          }
-        }
-        return expectMarkupMatch(<Component1/>, <Component2/>);
-      });
-    });
-
-    // Markup Mismatches: misc
-    it('should error reconnecting a div with different dangerouslySetInnerHTML', () =>
-      expectMarkupMismatch(
-        <div dangerouslySetInnerHTML={{__html:"<span id='child1'/>"}} />,
-        <div dangerouslySetInnerHTML={{__html:"<span id='child2'/>"}} />
-      ));
-  });
-=======
->>>>>>> a91c836c
 });